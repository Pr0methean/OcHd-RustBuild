#![feature(const_trait_impl)]
#![feature(const_type_id)]
#![feature(fn_traits)]
#![feature(unboxed_closures)]
#![feature(ptr_metadata)]
#![feature(async_closure)]
#![feature(try_trait_v2_residual)]
#![feature(try_trait_v2)]
#![feature(absolute_path)]
#![feature(result_option_inspect)]
#![feature(let_chains)]
#![feature(hash_set_entry)]
#![feature(once_cell_try)]
#![feature(allocator_api)]
#![feature(poll_ready)]
#![feature(arc_unwrap_or_clone)]
#![feature(lazy_cell)]
#![feature(concat_idents)]
#![feature(macro_metavar_expr)]
use std::alloc::System;
use std::collections::{HashMap};
use std::path::{absolute, PathBuf};
use std::time::Instant;

use std::fs::{create_dir, remove_dir_all};

use petgraph::visit::{EdgeRef, IntoNodeReferences, IntoEdgeReferences, NodeIndexable};
use fn_graph::daggy::petgraph::unionfind::UnionFind;
use lazy_static::lazy_static;
use log::{info, LevelFilter};
use logging_allocator::LoggingAllocator;
use petgraph::graph::{DefaultIx, NodeIndex};
use texture_base::material::Material;
use rayon::prelude::*;

use crate::image_tasks::task_spec::{OUT_DIR, SVG_DIR, CloneableLazyTask, TaskGraphBuildingContext, TaskSpec, TaskSpecTraits, METADATA_DIR};

mod image_tasks;
mod texture_base;
mod materials;
#[cfg(not(any(test,clippy)))]
use std::env;
use std::fs;
use std::io::ErrorKind::NotFound;
use pathdiff::diff_paths;
<<<<<<< HEAD
=======
use futures::channel::oneshot::channel;
>>>>>>> 7e4b29ba
use crate::image_tasks::png_output::symlink_with_logging;

#[cfg(not(any(test,clippy)))]
lazy_static! {
    static ref TILE_SIZE: u32 = {
        let args: Vec<String> = env::args().collect();
        args.get(1).expect("Usage: OcHd-RustBuild <tile-size>").parse::<u32>()
            .expect("Tile size (first command-line argument) must be an integer")
    };
}

#[cfg(any(test,clippy))]
lazy_static! {
    static ref TILE_SIZE: u32 = 128;
}

#[global_allocator]
static ALLOCATOR: LoggingAllocator = LoggingAllocator::with_allocator(System);

fn copy_metadata(source_path: &PathBuf) {
    fs::read_dir(source_path).expect("Failed to read metadata directory").for_each(
        |entry| {
            let entry = entry.expect("Failed to read a DirEntry");
            let file_type = entry.file_type().expect("Failed to get a file type");
            let path = entry.path();
            if file_type.is_file() {
                let mut destination = OUT_DIR.to_owned();
                destination.push(diff_paths(&path, &*METADATA_DIR)
                    .expect("Got a DirEntry that wasn't in METADATA_DIR"));
                symlink_with_logging(path, destination).unwrap();
            } else if file_type.is_dir() {
                copy_metadata(&path);
            }
        }
    );
}

<<<<<<< HEAD
fn main() {
=======
#[tokio::main]
async fn main() {
>>>>>>> 7e4b29ba
    simple_logging::log_to_file("./log.txt", LevelFilter::Trace).expect("Failed to configure file logging");
    ALLOCATOR.enable_logging();
    info!("Looking for SVGs in {}", absolute(SVG_DIR.to_path_buf()).unwrap().to_string_lossy());
    info!("Writing output to {}", absolute(OUT_DIR.to_path_buf()).unwrap().to_string_lossy());
    let tile_size: u32 = *TILE_SIZE;
    info!("Using {:?} pixels per tile", tile_size);
    let start_time = Instant::now();

    let (send_mkdir_done, await_mkdir_done) = channel();
    let copy_metadata = tokio::spawn(async {
        let result = remove_dir_all(&*OUT_DIR);
        if result.is_err_and(|err| err.kind() != NotFound) {
            panic!("Failed to delete old output directory");
        }
        create_dir(&*OUT_DIR).expect("Failed to create output directory");
<<<<<<< HEAD
        copy_metadata(&(METADATA_DIR.to_path_buf()));
    }, || {
        let output_tasks = materials::ALL_MATERIALS.get_output_tasks();
        let mut output_task_ids = Vec::with_capacity(1024);
        let mut ctx: TaskGraphBuildingContext<(), DefaultIx>
            = TaskGraphBuildingContext::new();
        for task in output_tasks.iter() {
            let (output_task_id, _) = task.add_to(&mut ctx);
            output_task_ids.push(output_task_id);
        }
        // Split the graph into weakly-connected components (WCCs, groups that don't share any subtasks).
        // Used to save memory by minimizing the number of WCCs caching their subtasks at once.
        // Adapted from https://docs.rs/petgraph/latest/src/petgraph/algo/mod.rs.html#87-102.
        let mut vertex_sets = UnionFind::new(ctx.graph.node_bound());
        for edge in ctx.graph.edge_references() {
            let (a, b) = (edge.source(), edge.target());
=======
        send_mkdir_done.send(()).expect("send_mkdir_done already sent");
        copy_metadata(&(METADATA_DIR.to_path_buf()));
    });
    let output_tasks = materials::ALL_MATERIALS.get_output_tasks();
    let mut output_task_ids = Vec::with_capacity(1024);
    let mut ctx: TaskGraphBuildingContext<(), DefaultIx>
        = TaskGraphBuildingContext::new();
    for task in output_tasks.iter() {
        let (output_task_id, _) = task.add_to(&mut ctx);
        output_task_ids.push(output_task_id);
    }
    // Split the graph into weakly-connected components (WCCs, groups that don't share any subtasks).
    // Used to save memory by minimizing the number of WCCs caching their subtasks at once.
    // Adapted from https://docs.rs/petgraph/latest/src/petgraph/algo/mod.rs.html#87-102.
    let mut vertex_sets = UnionFind::new(ctx.graph.node_bound());
    for edge in ctx.graph.edge_references() {
        let (a, b) = (edge.source(), edge.target());
>>>>>>> 7e4b29ba

        // union the two vertices of the edge
        vertex_sets.union(a, b);
    }
    let mut component_map: HashMap<NodeIndex<DefaultIx>, Vec<CloneableLazyTask<()>>> = HashMap::new();
    for (index, task) in ctx.graph.node_references() {
        let representative = vertex_sets.find(index);
        let (_, future) = match task {
            TaskSpec::FileOutputTaskSpec(sink_task_spec) => {
                ctx.output_task_to_future_map.get(&sink_task_spec).unwrap()
            }
            _ => continue
        };
        match component_map.get_mut(&representative) {
            Some(existing) => {
                existing.push(future.to_owned());
            },
            None => {
                let mut vec = Vec::with_capacity(1024);
                vec.push(future.to_owned());
                component_map.insert(representative, vec);
            }
        };
    }
    info!("Done with task graph");
    drop(output_task_ids);
    drop(ctx);
    drop(output_tasks);

    // Run small WCCs first so that their data can leave the heap before the big WCCs run
    let mut components: Vec<Vec<CloneableLazyTask<()>>> = component_map.into_values().collect();
    components.sort_by_key(Vec::len);
    let components: Vec<CloneableLazyTask<()>> = components.into_iter().flatten().collect();
    await_mkdir_done.await.expect("Failed to create or delete output directory");
    info!("Starting tasks");
    components.into_par_iter()
        .map(|task| task.into_result())
        .for_each(|result| {
            **result.expect("Error running a task");
        });
    copy_metadata.await.expect("Failed to copy metadata");
    info!("Finished after {} ns", start_time.elapsed().as_nanos());
    ALLOCATOR.disable_logging();
}<|MERGE_RESOLUTION|>--- conflicted
+++ resolved
@@ -43,10 +43,7 @@
 use std::fs;
 use std::io::ErrorKind::NotFound;
 use pathdiff::diff_paths;
-<<<<<<< HEAD
-=======
 use futures::channel::oneshot::channel;
->>>>>>> 7e4b29ba
 use crate::image_tasks::png_output::symlink_with_logging;
 
 #[cfg(not(any(test,clippy)))]
@@ -84,12 +81,8 @@
     );
 }
 
-<<<<<<< HEAD
-fn main() {
-=======
 #[tokio::main]
 async fn main() {
->>>>>>> 7e4b29ba
     simple_logging::log_to_file("./log.txt", LevelFilter::Trace).expect("Failed to configure file logging");
     ALLOCATOR.enable_logging();
     info!("Looking for SVGs in {}", absolute(SVG_DIR.to_path_buf()).unwrap().to_string_lossy());
@@ -105,24 +98,6 @@
             panic!("Failed to delete old output directory");
         }
         create_dir(&*OUT_DIR).expect("Failed to create output directory");
-<<<<<<< HEAD
-        copy_metadata(&(METADATA_DIR.to_path_buf()));
-    }, || {
-        let output_tasks = materials::ALL_MATERIALS.get_output_tasks();
-        let mut output_task_ids = Vec::with_capacity(1024);
-        let mut ctx: TaskGraphBuildingContext<(), DefaultIx>
-            = TaskGraphBuildingContext::new();
-        for task in output_tasks.iter() {
-            let (output_task_id, _) = task.add_to(&mut ctx);
-            output_task_ids.push(output_task_id);
-        }
-        // Split the graph into weakly-connected components (WCCs, groups that don't share any subtasks).
-        // Used to save memory by minimizing the number of WCCs caching their subtasks at once.
-        // Adapted from https://docs.rs/petgraph/latest/src/petgraph/algo/mod.rs.html#87-102.
-        let mut vertex_sets = UnionFind::new(ctx.graph.node_bound());
-        for edge in ctx.graph.edge_references() {
-            let (a, b) = (edge.source(), edge.target());
-=======
         send_mkdir_done.send(()).expect("send_mkdir_done already sent");
         copy_metadata(&(METADATA_DIR.to_path_buf()));
     });
@@ -140,7 +115,6 @@
     let mut vertex_sets = UnionFind::new(ctx.graph.node_bound());
     for edge in ctx.graph.edge_references() {
         let (a, b) = (edge.source(), edge.target());
->>>>>>> 7e4b29ba
 
         // union the two vertices of the edge
         vertex_sets.union(a, b);
