--- conflicted
+++ resolved
@@ -79,10 +79,7 @@
     info!("Using {} pixels per tile", tile_size);
     let cpus = num_cpus::get();
     if (cpus as u64 + 1).count_ones() <= 1 {
-<<<<<<< HEAD
-=======
         warn!("Adjusting CPU count from {} to {}", cpus, cpus + 1);
->>>>>>> 9a16c10c
         // Compensate for missed CPU core on m7g.16xlarg
         ThreadPoolBuilder::new().num_threads(cpus + 1).build_global()?;
     }
