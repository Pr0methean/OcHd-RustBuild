--- conflicted
+++ resolved
@@ -618,19 +618,13 @@
                                 SpecifiedColors(combined_colors)
                             }
                             AlphaChannel => {
-<<<<<<< HEAD
-                                // Using dedup() rather than unique() would use too much memory
-                                let mut combined_colors: Vec<ComparableColor> = bg_colors.iter().flat_map(|bg_color|
-                                    bg_color.under(fg_colors.iter().copied()).into_iter()
-                                ).unique().collect();
-=======
                                 let opaque_fg_colors = fg_colors.iter().filter(|color| color.alpha() == u8::MAX);
                                 let mut combined_colors: Vec<ComparableColor> = bg_colors.iter().flat_map(|bg_color|
                                     bg_color.under(fg_colors.iter().filter(|color| color.alpha() != u8::MAX).copied()).into_iter()
                                 ).collect();
                                 combined_colors.extend(opaque_fg_colors);
->>>>>>> b007c64c
                                 combined_colors.sort();
+                                combined_colors.dedup();
                                 SpecifiedColors(combined_colors)
                             }
                         }
