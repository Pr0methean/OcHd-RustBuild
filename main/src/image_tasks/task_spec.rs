--- conflicted
+++ resolved
@@ -909,11 +909,7 @@
                                 ).chain(opaque_fg_colors.copied()).unique();
                                 if *TILE_SIZE <= GRID_SIZE || self.is_grid_perfect(ctx) {
                                     let more_colors_than_pixels = GRID_SIZE as usize * GRID_SIZE as usize + 1;
-<<<<<<< HEAD
-                                    let possible_colors: Vec<ComparableColor> = combined_colors.take(more_colors_than_pixels).collect();
-=======
                                     let mut possible_colors: Vec<ComparableColor> = combined_colors.take(more_colors_than_pixels).collect();
->>>>>>> d124eb02
                                     if possible_colors.len() == more_colors_than_pixels {
                                         let actual_image = self.add_to(ctx, GRID_SIZE).into_result();
                                         let mut actual_colors: Vec<ComparableColor> = actual_image.unwrap().pixels().iter().copied()
@@ -923,10 +919,7 @@
                                         actual_colors.dedup();
                                         return SpecifiedColors(actual_colors);
                                     }
-<<<<<<< HEAD
-=======
                                     possible_colors.sort();
->>>>>>> d124eb02
                                     return SpecifiedColors(possible_colors);
                                 }
                                 let mut combined_colors: Vec<ComparableColor> = combined_colors.collect();
