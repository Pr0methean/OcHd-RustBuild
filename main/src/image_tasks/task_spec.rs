--- conflicted
+++ resolved
@@ -21,11 +21,7 @@
 use png::{BitDepth, ColorType, Encoder};
 use replace_with::replace_with_and_return;
 
-<<<<<<< HEAD
-use resvg::tiny_skia::{Color, Mask, Pixmap, PremultipliedColorU8};
-=======
 use resvg::tiny_skia::{Color, ColorU8, Mask, Pixmap, PremultipliedColorU8};
->>>>>>> b5c28875
 
 use crate::image_tasks::animate::animate;
 use crate::image_tasks::color::ComparableColor;
@@ -501,18 +497,7 @@
         let mut encoder = Encoder::new(reusable.deref_mut(), image.width(), image.height());
         match self.color_mode {
             Indexed(mut palette) => {
-<<<<<<< HEAD
                 if palette.len() > 16 && self.transparency_mode != AlphaChannel
-=======
-                if palette.len() > u8::MAX as usize + 1 {
-                    warn!("Canceling indexed mode because palette of {} colors exceeds limit of {}",
-                            palette.len(), u8::MAX as usize + 1);
-                    return PngMode {color_mode: Rgb, transparency_mode: self.transparency_mode}
-                        .write(image);
-                }
-                if palette.len() > 16
-                    && (self.transparency_mode != AlphaChannel || palette.len() > u8::MAX as usize + 1)
->>>>>>> b5c28875
                         && palette.iter().all(ComparableColor::is_gray) {
                     return PngMode {color_mode: Grayscale, transparency_mode: self.transparency_mode}
                         .write(image);
@@ -558,7 +543,6 @@
                     let mut written = false;
                     let pixel_color: ComparableColor = (*pixel).into();
                     for (index, color) in palette.iter_mut().enumerate() {
-<<<<<<< HEAD
                         if color.red().abs_diff(pixel_color.red()) <= 1
                             && color.green().abs_diff(pixel_color.green()) <= 1
                             && color.blue().abs_diff(pixel_color.blue()) <= 1
@@ -568,35 +552,12 @@
                                     color, pixel_color);
                                 *color = pixel_color;
                             }
-=======
-                        if *color == pixel_color {
->>>>>>> b5c28875
                             bit_writer.write(depth, index as u16)?;
                             written = true;
                             break;
                         }
                     }
                     if !written {
-<<<<<<< HEAD
-=======
-                        for (index, color) in palette.iter_mut().enumerate() {
-                            if color.red().abs_diff(pixel_color.red()) <= 5
-                                && color.green().abs_diff(pixel_color.green()) <= 5
-                                && color.blue().abs_diff(pixel_color.blue()) <= 5
-                                && color.alpha().abs_diff(pixel_color.alpha()) <= 1 {
-                                if *color != pixel_color {
-                                    warn!("Rounding discrepancy: expected {}, found {}",
-                                    color, pixel_color);
-                                    *color = pixel_color;
-                                }
-                                bit_writer.write(depth, index as u16)?;
-                                written = true;
-                                break;
-                            }
-                        }
-                    }
-                    if !written {
->>>>>>> b5c28875
                         return Err(anyhoo!("Unexpected color {}; expected palette was {}",
                             pixel_color, palette.iter().join(",")));
                     }
@@ -604,7 +565,6 @@
                 bit_writer.flush()?;
             }
             Grayscale => {
-<<<<<<< HEAD
                 if self.transparency_mode == Opaque {
                     encoder.set_color(ColorType::Grayscale);
                     encoder.set_depth(BitDepth::Eight);
@@ -622,7 +582,177 @@
                     writer.write_image_data(data.as_slice())?;
                 }
 
-=======
+            }
+            Rgb => {
+                for pixel in image.pixels_mut() {
+                    unsafe {
+                        // Treat this PremultipliedColorU8 slice as a ColorU8 slice
+                        *pixel = transmute(pixel.demultiply());
+                    }
+                }
+                match self.transparency_mode {
+                    Opaque => {
+                        info!("Writing an RGB PNG");
+                        encoder.set_color(ColorType::Rgb);
+                        let mut data = Vec::with_capacity(3 * image.pixels().len());
+                        let mut writer = encoder.write_header()?;
+                        for pixel in image.pixels() {
+                            data.push(pixel.red());
+                            data.push(pixel.green());
+                            data.push(pixel.blue());
+                        }
+                        writer.write_image_data(&data)?;
+                    }
+                    BinaryTransparency => {
+                        let mut data: Vec<u8> = Vec::with_capacity(3 * image.pixels().len());
+                        for pixel in image.pixels() {
+                            let pixel_color: ComparableColor = (*pixel).into();
+                            if pixel_color.red().abs_diff(0xc0) <= 1
+                                    && pixel_color.green() >= 0xfe
+                                    && pixel_color.blue().abs_diff(0x3e) <= 1 {
+                                panic!("Found pixel color {} close to reserved-for-transparency color",
+                                    pixel_color);
+                            }
+                            data.extend(&cast::<PremultipliedColorU8, [u8; 4]>(*pixel)[0..3]);
+                        }
+                        encoder.set_color(ColorType::Rgb);
+                        encoder.set_trns(vec![0xc0, 0xff, 0x3e]);
+                        info!("Writing an RGB PNG with a transparent color");
+                        let mut writer = encoder.write_header()?;
+                        writer.write_image_data(&data)?;
+                    }
+                    AlphaChannel => {
+                        info!("Writing an RGBA PNG");
+                        encoder.set_color(ColorType::Rgba);
+                        let mut writer = encoder.write_header()?;
+                        writer.write_image_data(image.data())?;
+                    }
+                }
+            }
+        }
+        Ok(MaybeFromPool::FromPool {reusable})
+    }
+}
+
+#[derive(Ord, PartialOrd, Eq, PartialEq, Hash)]
+pub enum PngColorMode {
+    Indexed(Vec<ComparableColor>),
+    Grayscale,
+    Rgb
+}
+
+impl PngColorMode {
+    pub fn is_grayscale_compatible(&self) -> bool {
+        match self {
+            Indexed(palette ) => palette.iter().all(ComparableColor::is_gray),
+            Grayscale => true,
+            Rgb => false
+        }
+    }
+}
+
+#[derive(Ord, PartialOrd, Eq, PartialEq, Hash)]
+pub enum PngTransparencyMode {
+    Opaque,
+    BinaryTransparency,
+    AlphaChannel
+}
+
+pub struct PngMode {
+    pub color_mode: PngColorMode,
+    pub transparency_mode: PngTransparencyMode
+}
+
+impl PngMode {
+    pub fn write(self, mut image: MaybeFromPool<Pixmap>) -> Result<MaybeFromPool<Vec<u8>>, CloneableError> {
+        let mut reusable = PNG_BUFFER_POOL.pull();
+        let mut encoder = Encoder::new(reusable.deref_mut(), image.width(), image.height());
+        match self.color_mode {
+            Indexed(mut palette) => {
+                if palette.len() > u8::MAX as usize + 1 {
+                    warn!("Canceling indexed mode because palette of {} colors exceeds limit of {}",
+                            palette.len(), u8::MAX as usize + 1);
+                    return PngMode {color_mode: Rgb, transparency_mode: self.transparency_mode}
+                        .write(image);
+                }
+                if palette.len() > 16
+                    && (self.transparency_mode != AlphaChannel || palette.len() > u8::MAX as usize + 1)
+                        && palette.iter().all(ComparableColor::is_gray) {
+                    return PngMode {color_mode: Grayscale, transparency_mode: self.transparency_mode}
+                        .write(image);
+                }
+                let include_alpha = self.transparency_mode != Opaque;
+                let mut palette_data: Vec<u8> = Vec::with_capacity(palette.len() * 3);
+                let mut trns: Vec<u8> = Vec::with_capacity(
+                    if self.transparency_mode == Opaque { 0 } else { palette.len() });
+                for color in palette.iter() {
+                    palette_data.extend_from_slice(&[color.red(), color.green(), color.blue()]);
+                    if include_alpha {
+                        trns.push(color.alpha());
+                    }
+                }
+                encoder.set_color(ColorType::Indexed);
+                encoder.set_palette(palette_data);
+                if include_alpha {
+                    encoder.set_trns(trns);
+                }
+                let depth = if palette.len() <= 2 {
+                    BitDepth::One
+                } else if palette.len() <= 4 {
+                    BitDepth::Two
+                } else if palette.len() <= 16 {
+                    BitDepth::Four
+                } else if palette.len() <= 256 {
+                    BitDepth::Eight
+                } else {
+                    BitDepth::Sixteen
+                };
+                encoder.set_depth(depth);
+                let depth: u32 = match depth {
+                    BitDepth::One => 1,
+                    BitDepth::Two => 2,
+                    BitDepth::Four => 4,
+                    BitDepth::Eight => 8,
+                    BitDepth::Sixteen => 16
+                };
+                let mut writer = encoder.write_header()?;
+                let mut bit_writer: BitWriter<_, BigEndian> = BitWriter::new(
+                    writer.stream_writer()?);
+                for pixel in image.pixels() {
+                    let mut written = false;
+                    let pixel_color: ComparableColor = (*pixel).into();
+                    for (index, color) in palette.iter_mut().enumerate() {
+                        if *color == pixel_color {
+                            bit_writer.write(depth, index as u16)?;
+                            written = true;
+                            break;
+                        }
+                    }
+                    if !written {
+                        for (index, color) in palette.iter_mut().enumerate() {
+                            if color.red().abs_diff(pixel_color.red()) <= 5
+                                && color.green().abs_diff(pixel_color.green()) <= 5
+                                && color.blue().abs_diff(pixel_color.blue()) <= 5
+                                && color.alpha().abs_diff(pixel_color.alpha()) <= 1 {
+                                if *color != pixel_color {
+                                    warn!("Rounding discrepancy: expected {}, found {}",
+                                    color, pixel_color);
+                                    *color = pixel_color;
+                                }
+                                bit_writer.write(depth, index as u16)?;
+                                written = true;
+                                break;
+                            }
+                        }
+                    }
+                    if !written {
+                        return Err(anyhoo!("Unexpected color {}; expected palette was {}",
+                            pixel_color, palette.iter().join(",")));
+                    }
+                }
+                bit_writer.flush()?;
+            }
+            Grayscale => {
                 match self.transparency_mode {
                     Opaque => {
                         encoder.set_color(ColorType::Grayscale);
@@ -676,7 +806,6 @@
                         }
                     }
                 }
->>>>>>> b5c28875
             }
             Rgb => {
                 for pixel in image.pixels_mut() {
@@ -757,11 +886,7 @@
             ToPixmapTaskSpec::Animate { background, frames } => {
                 let frame_color_modes: Vec<PngColorMode> = frames.iter().
                     map(|frame| ToPixmapTaskSpec::StackLayerOnLayer {
-<<<<<<< HEAD
-                        background: background.to_owned().into(), foreground: frame.to_owned().into()
-=======
                         background: background.to_owned(), foreground: frame.to_owned().into()
->>>>>>> b5c28875
                     }.get_color_mode()).collect();
                 if frame_color_modes.contains(&Rgb) {
                     Rgb
@@ -784,16 +909,6 @@
                 }
             },
             ToPixmapTaskSpec::FromSvg { source } => {
-<<<<<<< HEAD
-                if COLOR_SVGS.contains(&&*source.to_string_lossy()) {
-                    Rgb
-                } else {
-                    Indexed(vec![ComparableColor::TRANSPARENT, ComparableColor::BLACK])
-                }
-            },
-            ToPixmapTaskSpec::PaintAlphaChannel { color, .. } => {
-                Indexed(vec![ComparableColor::TRANSPARENT, *color])
-=======
                 let source = &&*source.to_string_lossy();
                 if COLOR_SVGS.contains(source) {
                     Rgb
@@ -812,7 +927,6 @@
                         color.red(), color.green(), color.blue(), alpha
                     ))).collect())
                 }
->>>>>>> b5c28875
             },
             ToPixmapTaskSpec::StackLayerOnColor { background, foreground } => {
                 match foreground.get_transparency_mode() {
@@ -832,33 +946,12 @@
                             } else {
                                 Rgb
                             },
-<<<<<<< HEAD
-                            Indexed(bg_palette) => {
-                                match foreground.get_color_mode() {
-                                    Indexed(fg_palette) => {
-                                        let mut combined_colors = HashSet::with_capacity(bg_palette.len() * fg_palette.len());
-                                        for bg_color in bg_palette {
-                                            for fg_color in fg_palette.iter() {
-                                                combined_colors.insert(fg_color.blend_atop(&bg_color));
-                                            }
-                                        }
-                                        Indexed(combined_colors.into_iter().collect())
-                                    },
-                                    Grayscale => if background.is_gray() {
-                                        Grayscale
-                                    } else {
-                                        Rgb
-                                    },
-                                    Rgb => Rgb
-                                }
-=======
                             Indexed(fg_palette) => {
                                 let mut combined_colors = HashSet::with_capacity(fg_palette.len() * fg_palette.len());
                                 for fg_color in fg_palette {
                                     combined_colors.insert(fg_color.blend_atop(background));
                                 }
                                 Indexed(combined_colors.into_iter().collect())
->>>>>>> b5c28875
                             }
                         }
                     }
@@ -870,9 +963,6 @@
                     BinaryTransparency => {
                         if let Indexed(fg_palette) = foreground.get_color_mode()
                                 && let Indexed(bg_palette) = background.get_color_mode() {
-<<<<<<< HEAD
-                            let mut combined_colors = HashSet::with_capacity(bg_palette.len() * fg_palette.len());
-=======
                             let combined_size = bg_palette.len() * fg_palette.len();
                             if combined_size > u8::MAX as usize + 1 {
                                 warn!("Canceling indexed mode for stack of {} on {} because palette of {} colors exceeds limit of {}",
@@ -880,7 +970,6 @@
                                 return Rgb;
                             }
                             let mut combined_colors = HashSet::with_capacity(combined_size);
->>>>>>> b5c28875
                             for bg_color in bg_palette {
                                 for fg_color in fg_palette.iter() {
                                     combined_colors.insert(fg_color.blend_atop(&bg_color));
