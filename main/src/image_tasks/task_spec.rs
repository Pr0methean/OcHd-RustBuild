use std::collections::{HashMap};

use std::fmt::{Debug, Display, Formatter};
use std::hash::Hash;
use std::mem;

use std::ops::{Deref, DerefMut, Mul};
use std::path::{Path, PathBuf};
use std::str::FromStr;
use std::sync::{Arc, Mutex};
use anyhow::{Error};

use cached::lazy_static::lazy_static;
use crate::anyhoo;
use fn_graph::{DataAccessDyn, TypeIds};
use fn_graph::daggy::Dag;
use itertools::{Itertools};


use log::{error, info};
use ordered_float::OrderedFloat;
use petgraph::graph::{IndexType, NodeIndex};
use replace_with::replace_with_and_return;

use tiny_skia::Pixmap;

use crate::image_tasks::animate::animate;
use crate::image_tasks::color::ComparableColor;
use crate::image_tasks::from_svg::{COLOR_SVGS, from_svg};
use crate::image_tasks::make_semitransparent::make_semitransparent;
use crate::image_tasks::MaybeFromPool;
use crate::image_tasks::png_output::{png_output, symlink_with_logging};
use crate::image_tasks::repaint::{AlphaChannel, to_alpha_channel};
use crate::image_tasks::repaint::paint;
use crate::image_tasks::stack::{stack_alpha_on_alpha, stack_layer_on_background, stack_layer_on_layer};
use crate::TILE_SIZE;

pub trait TaskSpecTraits <T>: Clone + Debug + Display + Ord + Eq + Hash {
    fn add_to<'a, 'b, E, Ix>(&'b self, ctx: &mut TaskGraphBuildingContext<'a, E, Ix>)
                         -> (NodeIndex<Ix>, CloneableLazyTask<T>)
        where Ix : IndexType, E: Default, 'b: 'a;
}

<<<<<<< HEAD
impl TaskSpecTraits<MaybeFromPool<Pixmap>> for ToPixmapTaskSpec {
    fn add_to<'a, E, Ix>(&'a self, ctx: &mut TaskGraphBuildingContext<'a, E, Ix>)
                         -> (NodeIndex<Ix>, CloneableLazyTask<MaybeFromPool<Pixmap>>)
                         where Ix : IndexType, E: Default {
=======
impl TaskSpecTraits<Pixmap> for ToPixmapTaskSpec {
    fn add_to<'a, 'b, E, Ix>(&'b self, ctx: &mut TaskGraphBuildingContext<'a, E, Ix>)
                         -> (NodeIndex<Ix>, CloneableLazyTask<Pixmap>)
                         where Ix : IndexType, E: Default, 'b: 'a {
>>>>>>> 720b7d59
        let name: String = self.to_string();
        if let Some((existing_index, existing_future)) = ctx.pixmap_task_to_future_map.get(&self) {
            info!("Matched an existing node: {}", name);
            return (*existing_index, existing_future.to_owned());
        }
        let self_id = ctx.graph.add_node(TaskSpec::from(self));
        let (dependencies, function): (Vec<NodeIndex<Ix>>, LazyTaskFunction<MaybeFromPool<Pixmap>>) = match self {
            ToPixmapTaskSpec::None { .. } => panic!("Tried to add None task to graph"),
            ToPixmapTaskSpec::Animate { background, frames } => {
                let (background_index, background_future) = background.add_to(ctx);
                let mut dependencies = Vec::with_capacity(frames.len() + 1);
                dependencies.push(background_index);
                let mut frame_futures: Vec<CloneableLazyTask<MaybeFromPool<Pixmap>>>
                    = Vec::with_capacity(frames.len());
                for frame in frames {
                    let (frame_index, frame_future) = frame.add_to(ctx);
                    frame_futures.push(frame_future);
                    dependencies.push(frame_index);
                }
                (dependencies, Box::new(move || {
                    let background: Arc<Box<MaybeFromPool<Pixmap>>> = background_future.into_result()?;
                    animate(&background, frame_futures)
                }))
            },
            ToPixmapTaskSpec::FromSvg { source } => {
                let source = source.to_owned();
                (vec![], Box::new(move || {
                    Ok(Box::new(from_svg(&source, *TILE_SIZE)?))
                }))
            },
            ToPixmapTaskSpec::StackLayerOnColor { background, foreground } => {
                if *background == ComparableColor::TRANSPARENT {
                    return foreground.add_to(ctx);
                }
                let background = background.to_owned();
                let (fg_index, fg_future) = foreground.add_to(ctx);
                (vec![fg_index],
                Box::new(move || {
                    let fg_image: Arc<Box<MaybeFromPool<Pixmap>>> = fg_future.into_result()?;
                    Ok(Box::new(stack_layer_on_background(&background, &fg_image)?))
                }))
            },
            ToPixmapTaskSpec::StackLayerOnLayer { background, foreground } => {
                if let ToPixmapTaskSpec::PaintAlphaChannel {base: base_of_bg, color: color_of_bg} = background.deref()
                        && let ToPixmapTaskSpec::PaintAlphaChannel {base: base_of_fg, color: color_of_fg} = foreground.deref()
                        && color_of_bg == color_of_fg {
                    error!("Wanted to rebuild {} by merging {} and {}, but the borrow checker \
                    doesn't allow this!", self, base_of_bg, base_of_fg);
                    /*
                    FIXME: Fails borrow checker:
                    let simplified = ToPixmapTaskSpec::PaintAlphaChannel {
                        base: Box::new(ToAlphaChannelTaskSpec::StackAlphaOnAlpha {
                            background: base_of_bg.to_owned(),
                            foreground: base_of_fg.to_owned()
                        }),
                        color: color_of_fg.to_owned()
                    };
                    return simplified.add_to(ctx);
                     */
                }
                let (bg_index, bg_future) = background.add_to(ctx);
                let (fg_index, fg_future) = foreground.add_to(ctx);
                (vec![bg_index, fg_index], Box::new(move || {
                    let bg_image: Arc<Box<MaybeFromPool<Pixmap>>> = bg_future.into_result()?;
                    let mut out_image = Arc::unwrap_or_clone(bg_image);
                    let fg_image: Arc<Box<MaybeFromPool<Pixmap>>> = fg_future.into_result()?;
                    stack_layer_on_layer(&mut out_image, fg_image.deref());
                    Ok(out_image)
                }))
            },
            ToPixmapTaskSpec::PaintAlphaChannel { base, color } => {
                if *color == ComparableColor::BLACK
                        && let ToAlphaChannelTaskSpec::FromPixmap {base: base_of_base} = base.deref()
                        && base_of_base.is_all_black() {
                    return base_of_base.add_to(ctx);
                }
                let base = if let ToAlphaChannelTaskSpec::FromPixmap { base: base_of_base} = base.deref()
                        && let ToPixmapTaskSpec::PaintAlphaChannel { base: base_of_base_of_base, .. } = &**base_of_base {
                    base_of_base_of_base
                } else {
                    base
                };
                let color = color.to_owned();
                let (base_index, base_future) = base.add_to(ctx);
                (vec![base_index],
                Box::new(move || {
                    let base_image: Arc<Box<MaybeFromPool<AlphaChannel>>> = base_future.into_result()?;
                    Ok(Box::new(paint(&*base_image, &color)))
                }))
            },
        };
        for dependency in dependencies {
            ctx.graph.add_edge(dependency, self_id, E::default())
                .expect("Tried to create a cycle");
        }
        let task = CloneableLazyTask::new(function);
        ctx.pixmap_task_to_future_map.insert(self, (self_id, task.to_owned()));
        (self_id, task)
    }
}

<<<<<<< HEAD
impl TaskSpecTraits<MaybeFromPool<AlphaChannel>> for ToAlphaChannelTaskSpec {
    fn add_to<'a, E, Ix>(&'a self, ctx: &mut TaskGraphBuildingContext<'a, E, Ix>)
                         -> (NodeIndex<Ix>, CloneableLazyTask<MaybeFromPool<AlphaChannel>>)
                         where Ix : IndexType, E: Default {
=======
impl TaskSpecTraits<AlphaChannel> for ToAlphaChannelTaskSpec {
    fn add_to<'a, 'b, E, Ix>(&'b self, ctx: &mut TaskGraphBuildingContext<'a, E, Ix>)
                         -> (NodeIndex<Ix>, CloneableLazyTask<AlphaChannel>)
                         where Ix : IndexType, E: Default, 'b: 'a {
>>>>>>> 720b7d59
        let name: String = self.to_string();
        if let Some((existing_index, existing_future))
                = ctx.alpha_task_to_future_map.get(&self) {
            info!("Matched an existing node: {}", name);
            return (*existing_index, existing_future.to_owned());
        }
        let self_id = ctx.graph.add_node(TaskSpec::from(self));
        let (dependencies, function): (Vec<NodeIndex<Ix>>, LazyTaskFunction<MaybeFromPool<AlphaChannel>>)
                = match self {
            ToAlphaChannelTaskSpec::MakeSemitransparent { base, alpha } => {
                if *alpha == 1.0 {
                    return base.add_to(ctx);
                }
                let alpha: f32 = (*alpha).into();
                let (base_index, base_future) = base.add_to(ctx);
                (vec![base_index],
                Box::new(move || {
                    let base_result: Arc<Box<MaybeFromPool<AlphaChannel>>> = base_future.into_result()?;
                    let mut channel = Arc::unwrap_or_clone(base_result);
                    make_semitransparent(&mut channel, alpha);
                    Ok(channel)
                }))
            },
            ToAlphaChannelTaskSpec::FromPixmap { base } => {
                let (base_index, base_future) = base.add_to(ctx);
                (vec![base_index],
                Box::new(move || {
                    let base_image: Arc<Box<MaybeFromPool<Pixmap>>> = base_future.into_result()?;
                    Ok(Box::new(to_alpha_channel(base_image.deref())))
                }))
            },
            ToAlphaChannelTaskSpec::StackAlphaOnAlpha { background, foreground } => {
                let (bg_index, bg_future) = background.add_to(ctx);
                let (fg_index, fg_future) = foreground.add_to(ctx);
                (vec![bg_index,fg_index],
                Box::new(move || {
                    let bg_arc: Arc<Box<MaybeFromPool<AlphaChannel>>> = bg_future.into_result()?;
                    let mut bg_image = Arc::unwrap_or_clone(bg_arc);
                    stack_alpha_on_alpha(&mut bg_image, &*(fg_future.into_result()?));
                    Ok(bg_image)
                }))
            }
        };
        for dependency in dependencies {
            ctx.graph.add_edge(dependency, self_id, E::default())
                .expect("Tried to create a cycle");
        }
        let task = CloneableLazyTask::new(function);
        ctx.alpha_task_to_future_map.insert(self, (self_id, task.to_owned()));
        (self_id, task)
    }
}

impl TaskSpecTraits<()> for FileOutputTaskSpec {
    fn add_to<'a, 'b, E, Ix>(&'b self, ctx: &mut TaskGraphBuildingContext<'a, E, Ix>)
                         -> (NodeIndex<Ix>, CloneableLazyTask<()>)
                         where Ix : IndexType, E: Default, 'b: 'a {
        let name: String = self.to_string();
        if let Some((existing_index, existing_future))
                = ctx.output_task_to_future_map.get(&self) {
            info!("Matched an existing node: {}", name);
            return (*existing_index, existing_future.to_owned());
        }
        let self_id = ctx.graph.add_node(TaskSpec::from(self));
        let (dependencies, function): (Vec<NodeIndex<Ix>>, LazyTaskFunction<()>) = match self {
            FileOutputTaskSpec::PngOutput {base, destination } => {
                let destination = destination.to_owned();
                let (base_index, base_future) = base.add_to(ctx);
                (vec![base_index], Box::new(move || {
                    Ok(Box::new(png_output(*Arc::unwrap_or_clone(base_future.into_result()?),
                                           destination)?))
                }))
            }
            FileOutputTaskSpec::Symlink {original, link} => {
                let link = link.to_owned();
                let original_path = original.get_path();
                let (base_index, base_future) = original.add_to(ctx);
                (vec![base_index], Box::new(move || {
                    base_future.into_result()?;
                    Ok(Box::new(symlink_with_logging(original_path, link)?))
                }))
            }
        };
        for dependency in dependencies {
            ctx.graph.add_edge(dependency, self_id, E::default())
                .expect("Tried to create a cycle");
        }
        let wrapped_future = CloneableLazyTask::new(function);
        ctx.output_task_to_future_map.insert(self, (self_id, wrapped_future.to_owned()));
        (self_id, wrapped_future)
    }
}

pub type CloneableResult<T> = Result<Arc<Box<T>>, CloneableError>;

/// [TaskSpec] for a task that produces a [Pixmap].
#[derive(Clone, Debug, Ord, PartialOrd, Eq, PartialEq, Hash)]
pub enum ToPixmapTaskSpec {
    Animate {background: Box<ToPixmapTaskSpec>, frames: Vec<ToPixmapTaskSpec>},
    FromSvg {source: PathBuf},
    PaintAlphaChannel {base: Box<ToAlphaChannelTaskSpec>, color: ComparableColor},
    StackLayerOnColor {background: ComparableColor, foreground: Box<ToPixmapTaskSpec>},
    StackLayerOnLayer {background: Box<ToPixmapTaskSpec>, foreground: Box<ToPixmapTaskSpec>},
    None {},
}

/// [TaskSpec] for a task that produces an [AlphaChannel].
#[derive(Clone, Debug, Ord, PartialOrd, Eq, PartialEq, Hash)]
pub enum ToAlphaChannelTaskSpec {
    MakeSemitransparent {base: Box<ToAlphaChannelTaskSpec>, alpha: OrderedFloat<f32>},
    FromPixmap {base: Box<ToPixmapTaskSpec>},
    StackAlphaOnAlpha {background: Box<ToAlphaChannelTaskSpec>, foreground: Box<ToAlphaChannelTaskSpec>},
}

/// [TaskSpec] for a task that doesn't produce a heap object as output.
#[derive(Clone, Debug, Ord, PartialOrd, Eq, PartialEq, Hash)]
pub enum FileOutputTaskSpec {
    PngOutput {base: ToPixmapTaskSpec, destination: PathBuf},
    Symlink {original: Box<FileOutputTaskSpec>, link: PathBuf}
}

impl FileOutputTaskSpec {
    pub(crate) fn get_path(&self) -> PathBuf {
        match self {
            FileOutputTaskSpec::PngOutput { destination, .. } => destination.to_owned(),
            FileOutputTaskSpec::Symlink { link, .. } => link.to_owned()
        }
    }
}

/// Specification of a task that produces one of several output types. Created so that
/// copies of the same task created for different [Material] instances can be deduplicated, since
/// function closures and futures don't implement [Eq] or [Hash].
#[derive(Clone, Debug, Ord, PartialOrd, Eq, PartialEq, Hash)]
pub enum TaskSpec {
    ToPixmapTaskSpec(ToPixmapTaskSpec),
    ToAlphaChannelTaskSpec(ToAlphaChannelTaskSpec),
    FileOutputTaskSpec(FileOutputTaskSpec)
}

impl Display for TaskSpec {
    fn fmt(&self, f: &mut Formatter<'_>) -> std::fmt::Result {
        let inner: Box<&dyn Display> = Box::new(match self {
            TaskSpec::ToPixmapTaskSpec(inner) => inner,
            TaskSpec::ToAlphaChannelTaskSpec(inner) => inner,
            TaskSpec::FileOutputTaskSpec(inner) => inner
        });
        <Box<&dyn Display> as Display>::fmt(&inner, f)
    }
}

impl From<&ToPixmapTaskSpec> for TaskSpec {
    fn from(value: &ToPixmapTaskSpec) -> Self {
        TaskSpec::ToPixmapTaskSpec(value.to_owned())
    }
}

impl From<&ToAlphaChannelTaskSpec> for TaskSpec {
    fn from(value: &ToAlphaChannelTaskSpec) -> Self {
        TaskSpec::ToAlphaChannelTaskSpec(value.to_owned())
    }
}

impl From<&FileOutputTaskSpec> for TaskSpec {
    fn from(value: &FileOutputTaskSpec) -> Self {
        TaskSpec::FileOutputTaskSpec(value.to_owned())
    }
}

#[derive(Clone, Debug, Ord, PartialOrd, Eq, PartialEq, Hash)]
pub struct CloneableError {
    message: String
}

impl From<Error> for CloneableError {
    fn from(value: Error) -> Self {
        CloneableError {message: value.to_string()}
    }
}

#[macro_export]
macro_rules! anyhoo {
    ($($args:expr),+) => {
        crate::image_tasks::task_spec::CloneableError::from(anyhow::anyhow!($($args),+))
    }
}

impl Display for ToPixmapTaskSpec {
    fn fmt(&self, f: &mut Formatter<'_>) -> std::fmt::Result {
        match self {
            ToPixmapTaskSpec::Animate { background, frames } => {
                write!(f, "Animate({};{})", background, frames.iter().join(";"))
            }
            ToPixmapTaskSpec::FromSvg { source } => {
                write!(f, "{}", source.to_string_lossy())
            }
            ToPixmapTaskSpec::PaintAlphaChannel { base, color } => {
                write!(f, "{}@{}", *base, color)
            }
            ToPixmapTaskSpec::StackLayerOnColor { background, foreground } => {
                write!(f, "{},{}", background, foreground)
            }
            ToPixmapTaskSpec::StackLayerOnLayer { background, foreground } => {
                write!(f, "{},{}", background, foreground)
            }
            ToPixmapTaskSpec::None {} => {
                write!(f, "None")
            },
        }
    }
}

impl Display for FileOutputTaskSpec {
    fn fmt(&self, f: &mut Formatter<'_>) -> std::fmt::Result {
        f.write_str(&*match self {
            FileOutputTaskSpec::PngOutput { destination, .. } => {
                destination.to_string_lossy().to_string()
            },
            FileOutputTaskSpec::Symlink { original, link } => {
                format!("Symlink {} -> {}", link.to_string_lossy(), original.to_string())
            }
        })
    }
}

impl Display for ToAlphaChannelTaskSpec {
    fn fmt(&self, f: &mut Formatter<'_>) -> std::fmt::Result {
        match self {
            ToAlphaChannelTaskSpec::MakeSemitransparent { base, alpha } => {
                write!(f, "{:?}@{:?}", base, alpha)
            }
            ToAlphaChannelTaskSpec::FromPixmap {base} => {
                write!(f, "Alpha({:?})", base)
            }
            ToAlphaChannelTaskSpec::StackAlphaOnAlpha {background, foreground} => {
                write!(f, "{},{}", background, foreground)
            }
        }
    }
}


trait TaskSpecFnMetadata: DataAccessDyn {}

impl DataAccessDyn for &TaskSpec {
    fn borrows(&self) -> TypeIds {
        TypeIds::new()
    }

    fn borrow_muts(&self) -> TypeIds {
        TypeIds::new()
    }
}

pub type LazyTaskFunction<T> = Box<dyn FnOnce() -> Result<Box<T>, CloneableError> + Send>;

pub enum CloneableLazyTaskState<T> where T: ?Sized {
    Upcoming {
        function: LazyTaskFunction<T>,
    },
    Finished {
        result: CloneableResult<T>
    }
}

#[derive(Clone,Debug)]
pub struct CloneableLazyTask<T> where T: ?Sized {
    state: Arc<Mutex<CloneableLazyTaskState<T>>>
}

impl <T> Debug for CloneableLazyTaskState<T> where T: ?Sized {
    fn fmt(&self, f: &mut Formatter<'_>) -> std::fmt::Result {
        match self {
            CloneableLazyTaskState::Upcoming { .. } => {
                f.write_str("Upcoming")
            },
            CloneableLazyTaskState::Finished { result } => {
                match result {
                    Ok(..) => f.write_str("Finished(Ok)"),
                    Err(error) => f.write_fmt(
                        format_args!("Finished(Error({}))", error.message))
                }
            }
        }
    }
}

impl <T> CloneableLazyTask<T> where T: ?Sized {
    pub fn new(base: LazyTaskFunction<T>) -> CloneableLazyTask<T> {
        CloneableLazyTask {
            state: Arc::new(Mutex::new(CloneableLazyTaskState::Upcoming {
                function: base
            }))
        }
    }

    /// Consumes this particular copy of the task and returns the result. Trades off readability and
    /// maintainability to maximize the chance of avoiding unnecessary copies.
    pub fn into_result(self) -> CloneableResult<T> {
        let state = self.state;
        let result = Arc::try_unwrap(state);
        match result {
            Ok(mutex) => match mutex.into_inner() {
                Ok(state) => {
                    // We're the last referent to this Lazy, so we don't need to clone anything.
                    match state {
                        CloneableLazyTaskState::Upcoming { function } => {
                            function().map(Arc::new)
                        },
                        CloneableLazyTaskState::Finished { result } => {
                            result
                        },
                    }
                },
                Err(e) => {
                    Err(anyhoo!(e.to_string()))
                }
            },
            Err(arc) => {
                // We're not the last referent to this Lazy, so we need to make at least a shallow
                // copy, which will become deep (via Arc::clone_or_unwrap) if it needs to be
                // mutable.
                let lock_result = arc.lock();
                match lock_result {
                    Ok(mut guard) => replace_with_and_return(
                        guard.deref_mut(),
                        || CloneableLazyTaskState::Finished {result: Err(anyhoo!("replace_with failed")) },
                        |state| -> (CloneableResult<T>, CloneableLazyTaskState<T>) {
                            match state {
                                CloneableLazyTaskState::Upcoming { function } => {
                                    let result = function().map(Arc::new);
                                    (result.to_owned(), CloneableLazyTaskState::Finished { result })
                                },
                                CloneableLazyTaskState::Finished { result } => {
                                    (result.to_owned(), CloneableLazyTaskState::Finished { result })
                                }
                            }
                        }
                    ),
                    Err(e) => {
                        Err(anyhoo!(e.to_string()))
                    }
                }
            }
        }
    }
}

impl ToPixmapTaskSpec {
    /// Used in [TaskSpec::add_to] to deduplicate certain tasks that are redundant.
    fn is_all_black(&self) -> bool {
        match self {
            ToPixmapTaskSpec::None { .. } => panic!("is_all_black() called on None task"),
            ToPixmapTaskSpec::Animate { background, frames } =>
                background.is_all_black() && frames.iter().all(|frame| frame.is_all_black()),
            ToPixmapTaskSpec::FromSvg { source } => !(COLOR_SVGS.contains(&&*source.to_string_lossy())),
            ToPixmapTaskSpec::PaintAlphaChannel { color, .. } => color.is_black_or_transparent(),
            ToPixmapTaskSpec::StackLayerOnColor { background, foreground } =>
                background.is_black_or_transparent() && foreground.is_all_black(),
            ToPixmapTaskSpec::StackLayerOnLayer { background, foreground } => background.is_all_black() && foreground.is_all_black(),
        }
    }
}

impl From<ToPixmapTaskSpec> for ToAlphaChannelTaskSpec {
    fn from(value: ToPixmapTaskSpec) -> Self {
        ToAlphaChannelTaskSpec::FromPixmap {base: Box::new(value)}
    }
}

pub type TaskGraph<E, Ix> = Dag<TaskSpec, E, Ix>;
pub struct TaskGraphBuildingContext<'a, E, Ix> where Ix: IndexType {
    pub graph: TaskGraph<E, Ix>,
    pixmap_task_to_future_map: HashMap<&'a ToPixmapTaskSpec, (NodeIndex<Ix>, CloneableLazyTask<MaybeFromPool<Pixmap>>)>,
    alpha_task_to_future_map: HashMap<&'a ToAlphaChannelTaskSpec, (NodeIndex<Ix>, CloneableLazyTask<MaybeFromPool<AlphaChannel>>)>,
    pub output_task_to_future_map: HashMap<&'a FileOutputTaskSpec, (NodeIndex<Ix>, CloneableLazyTask<()>)>
}

impl <'a,E,Ix> TaskGraphBuildingContext<'a,E,Ix> where Ix: IndexType {
    pub(crate) fn new() -> Self {
        TaskGraphBuildingContext {
            graph: TaskGraph::new(),
            pixmap_task_to_future_map: HashMap::new(),
            alpha_task_to_future_map: HashMap::new(),
            output_task_to_future_map: HashMap::new()
        }
    }
}

lazy_static! {
    pub static ref OUT_DIR: &'static Path = Path::new("./out/");
    pub static ref SVG_DIR: &'static Path = Path::new("./svg/");
}

pub fn name_to_out_path(name: &str) -> PathBuf {
    let mut out_file_path = OUT_DIR.to_path_buf();
    out_file_path.push(format!("{}.png", name));
    out_file_path
}

pub fn name_to_svg_path(name: &str) -> PathBuf {
    let mut svg_file_path = SVG_DIR.to_path_buf();
    svg_file_path.push(format!("{}.svg", name));
    svg_file_path
}

pub fn from_svg_task(name: &str) -> ToPixmapTaskSpec {
    ToPixmapTaskSpec::FromSvg {source: name_to_svg_path(name)}
}

pub fn svg_alpha_task(name: &str) -> ToAlphaChannelTaskSpec {
    ToAlphaChannelTaskSpec::from(from_svg_task(name))
}


pub fn paint_task(base: ToAlphaChannelTaskSpec, color: ComparableColor) -> ToPixmapTaskSpec {
        ToPixmapTaskSpec::PaintAlphaChannel {base: Box::new(base), color}
}

pub fn paint_svg_task(name: &str, color: ComparableColor) -> ToPixmapTaskSpec {
    paint_task(ToAlphaChannelTaskSpec::FromPixmap { base: Box::new(from_svg_task(name)) },
               color)
}

pub fn semitrans_svg_task(name: &str, alpha: f32) -> ToAlphaChannelTaskSpec {
    ToAlphaChannelTaskSpec::MakeSemitransparent {
        base: Box::new(ToAlphaChannelTaskSpec::FromPixmap {
            base: Box::new(from_svg_task(name))
        }),
        alpha: alpha.into()}
}

pub fn out_task(name: &str, base: ToPixmapTaskSpec) -> FileOutputTaskSpec {
    FileOutputTaskSpec::PngOutput {base, destination: name_to_out_path(name)}
}

#[macro_export]
macro_rules! stack {
    ( $first_layer:expr, $second_layer:expr ) => {
        crate::image_tasks::task_spec::ToPixmapTaskSpec::StackLayerOnLayer {
            background: Box::new($first_layer.into()),
            foreground: Box::new($second_layer.into())
        }
    };
    ( $first_layer:expr, $second_layer:expr, $( $more_layers:expr ),+ ) => {{
        let mut layers_so_far = crate::stack!($first_layer, $second_layer);
        $( layers_so_far = crate::stack!(layers_so_far, $more_layers); )+
        layers_so_far
    }};
}

#[macro_export]
macro_rules! stack_alpha {
    ( $first_layer:expr, $second_layer:expr ) => {
        crate::image_tasks::task_spec::ToAlphaChannelTaskSpec::StackAlphaOnAlpha {
            background: Box::new($first_layer.into()),
            foreground: Box::new($second_layer.into())
        }
    };
    ( $first_layer:expr, $second_layer:expr, $( $more_layers:expr ),+ ) => {{
        let mut layers_so_far = crate::stack_alpha!($first_layer, $second_layer);
        $( layers_so_far = crate::stack_alpha!(layers_so_far, $more_layers); )+
        layers_so_far
    }};
}

#[macro_export]
macro_rules! stack_on {
    ( $background:expr, $foreground:expr ) => {
        if $background == crate::image_tasks::color::ComparableColor::TRANSPARENT {
            $foreground
        } else {
            crate::image_tasks::task_spec::ToPixmapTaskSpec::StackLayerOnColor {
                background: $background,
                foreground: Box::new($foreground.into())
            }
        }
    };
    ( $background:expr, $first_layer:expr, $( $more_layers:expr ),+ ) => {{
        if $background == crate::image_tasks::color::ComparableColor::TRANSPARENT {
            crate::stack!($first_layer, $($more_layers),+)
        } else {
            let mut layers_so_far = crate::stack_on!($background, $first_layer);
            $( layers_so_far = crate::stack!(layers_so_far, $more_layers); )+
            layers_so_far
        }
    }};
}

#[macro_export]
macro_rules! paint_stack {
    ( $color:expr, $( $layers:expr ),* ) => {
        crate::image_tasks::task_spec::paint_task(
            crate::stack_alpha!(
                $(
                    crate::image_tasks::task_spec::svg_alpha_task($layers)
                ),*).into(),
            $color)
    }
}

impl FromStr for ToPixmapTaskSpec {
    type Err = ();

    fn from_str(s: &str) -> Result<Self, Self::Err> {
        Ok(ToPixmapTaskSpec::FromSvg {
            source: name_to_svg_path(s)
        })
    }
}

impl Mul<f32> for ToAlphaChannelTaskSpec {
    type Output = ToAlphaChannelTaskSpec;

    fn mul(self, rhs: f32) -> Self::Output {
        ToAlphaChannelTaskSpec::MakeSemitransparent {
            base: Box::new(self),
            alpha: OrderedFloat::from(rhs)
        }
    }
}

impl Mul<ComparableColor> for ToAlphaChannelTaskSpec {
    type Output = ToPixmapTaskSpec;

    fn mul(self, rhs: ComparableColor) -> Self::Output {
        paint_task(self, rhs)
    }
}

impl Mul<ComparableColor> for ToPixmapTaskSpec {
    type Output = ToPixmapTaskSpec;
    fn mul(self, rhs: ComparableColor) -> Self::Output {
        match &self {
            ToPixmapTaskSpec::PaintAlphaChannel { base, .. } => {
                ToPixmapTaskSpec::PaintAlphaChannel {
                    base: Box::new(*base.to_owned()),
                    color: rhs
                }
            },
            _ => ToPixmapTaskSpec::PaintAlphaChannel {
                base: Box::new(ToAlphaChannelTaskSpec::FromPixmap { base: Box::new(self) }),
                color: rhs
            }
        }
    }
}<|MERGE_RESOLUTION|>--- conflicted
+++ resolved
@@ -41,17 +41,10 @@
         where Ix : IndexType, E: Default, 'b: 'a;
 }
 
-<<<<<<< HEAD
 impl TaskSpecTraits<MaybeFromPool<Pixmap>> for ToPixmapTaskSpec {
-    fn add_to<'a, E, Ix>(&'a self, ctx: &mut TaskGraphBuildingContext<'a, E, Ix>)
+    fn add_to<'a, 'b, E, Ix>(&'b self, ctx: &mut TaskGraphBuildingContext<'a, E, Ix>)
                          -> (NodeIndex<Ix>, CloneableLazyTask<MaybeFromPool<Pixmap>>)
-                         where Ix : IndexType, E: Default {
-=======
-impl TaskSpecTraits<Pixmap> for ToPixmapTaskSpec {
-    fn add_to<'a, 'b, E, Ix>(&'b self, ctx: &mut TaskGraphBuildingContext<'a, E, Ix>)
-                         -> (NodeIndex<Ix>, CloneableLazyTask<Pixmap>)
                          where Ix : IndexType, E: Default, 'b: 'a {
->>>>>>> 720b7d59
         let name: String = self.to_string();
         if let Some((existing_index, existing_future)) = ctx.pixmap_task_to_future_map.get(&self) {
             info!("Matched an existing node: {}", name);
@@ -153,17 +146,10 @@
     }
 }
 
-<<<<<<< HEAD
 impl TaskSpecTraits<MaybeFromPool<AlphaChannel>> for ToAlphaChannelTaskSpec {
-    fn add_to<'a, E, Ix>(&'a self, ctx: &mut TaskGraphBuildingContext<'a, E, Ix>)
+    fn add_to<'a, 'b, E, Ix>(&'b self, ctx: &mut TaskGraphBuildingContext<'a, E, Ix>)
                          -> (NodeIndex<Ix>, CloneableLazyTask<MaybeFromPool<AlphaChannel>>)
-                         where Ix : IndexType, E: Default {
-=======
-impl TaskSpecTraits<AlphaChannel> for ToAlphaChannelTaskSpec {
-    fn add_to<'a, 'b, E, Ix>(&'b self, ctx: &mut TaskGraphBuildingContext<'a, E, Ix>)
-                         -> (NodeIndex<Ix>, CloneableLazyTask<AlphaChannel>)
                          where Ix : IndexType, E: Default, 'b: 'a {
->>>>>>> 720b7d59
         let name: String = self.to_string();
         if let Some((existing_index, existing_future))
                 = ctx.alpha_task_to_future_map.get(&self) {
