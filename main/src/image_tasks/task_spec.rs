use std::collections::{HashMap};

use std::fmt::{Debug, Display, Formatter};
use std::hash::Hash;

use std::ops::{Deref, DerefMut, Mul};
use std::path::{Path, PathBuf};
use std::str::FromStr;
use std::sync::{Arc, Mutex};

use cached::lazy_static::lazy_static;
use crate::anyhoo;
use include_dir::{Dir, include_dir};
use itertools::Itertools;

use log::{info};
use ordered_float::OrderedFloat;
use png::{BitDepth};
use replace_with::replace_with_and_return;

use resvg::tiny_skia::{Color, ColorU8, Mask, Pixmap};

use crate::image_tasks::animate::animate;
use crate::image_tasks::color::{c, ComparableColor, gray};
use crate::image_tasks::from_svg::{COLOR_SVGS, from_svg, SEMITRANSPARENCY_FREE_SVGS};
use crate::image_tasks::make_semitransparent::{create_alpha_array, make_semitransparent};
use crate::image_tasks::MaybeFromPool;
use crate::image_tasks::png_output::{copy_out_to_out, png_output};
use crate::image_tasks::repaint::{paint, pixmap_to_mask};
use crate::image_tasks::stack::{stack_alpha_on_alpha, stack_alpha_on_background, stack_layer_on_background, stack_layer_on_layer};
use crate::image_tasks::task_spec::ColorDescription::{Rgb, SpecifiedColors};
use crate::image_tasks::task_spec::PngMode::{GrayscaleAlpha, GrayscaleOpaque, GrayscaleWithTransparentShade, IndexedRgba, IndexedRgbOpaque, Rgba, RgbOpaque, RgbWithTransparentShade};
use crate::image_tasks::task_spec::Transparency::{AlphaChannel, BinaryTransparency, Opaque};
use crate::TILE_SIZE;

pub trait TaskSpecTraits <T>: Clone + Debug + Display + Ord + Eq + Hash {
    fn add_to<'a, 'b>(&'b self, ctx: &mut TaskGraphBuildingContext)
                         -> CloneableLazyTask<T>
        where 'b: 'a;
}

impl TaskSpecTraits<MaybeFromPool<Pixmap>> for ToPixmapTaskSpec {
    fn add_to<'a, 'b>(&'b self, ctx: &mut TaskGraphBuildingContext)
                         -> CloneableLazyTask<MaybeFromPool<Pixmap>>
                         where 'b: 'a {
        let name: String = self.to_string();
        if let Some(existing_future) = ctx.pixmap_task_to_future_map.get(self) {
            info!("Matched an existing node: {}", name);
            return existing_future.to_owned();
        }
        let function: LazyTaskFunction<MaybeFromPool<Pixmap>> = match self {
            ToPixmapTaskSpec::None { .. } => panic!("Tried to add None task to graph"),
            ToPixmapTaskSpec::Animate { background, frames } => {
                let background_opaque = background.get_transparency(ctx) == Opaque;
                let background_future = background.add_to(ctx);
                let mut frame_futures: Vec<CloneableLazyTask<MaybeFromPool<Pixmap>>>
                    = Vec::with_capacity(frames.len());
                for frame in frames {
                    let frame_future = frame.add_to(ctx);
                    frame_futures.push(frame_future);
                }
                Box::new(move || {
                    let background: Arc<Box<MaybeFromPool<Pixmap>>> = background_future.into_result()?;
                    animate(&background, frame_futures, !background_opaque)
                })
            },
            ToPixmapTaskSpec::FromSvg { source } => {
                let source = source.to_owned();
                Box::new(move || {
                    Ok(Box::new(from_svg(&source, *TILE_SIZE)?))
                })
            },
            ToPixmapTaskSpec::StackLayerOnColor { background, foreground } => {
                let background: Color = (*background).into();
                let fg_future = foreground.add_to(ctx);
                Box::new(move || {
                    let fg_image: Arc<Box<MaybeFromPool<Pixmap>>> = fg_future.into_result()?;
                    let mut fg_image = Arc::unwrap_or_clone(fg_image);
                    stack_layer_on_background(background, &mut fg_image)?;
                    Ok(fg_image)
                })
            },
            ToPixmapTaskSpec::StackLayerOnLayer { background, foreground } => {
                let bg_future = background.add_to(ctx);
                let fg_future = foreground.add_to(ctx);
                Box::new(move || {
                    let bg_image: Arc<Box<MaybeFromPool<Pixmap>>> = bg_future.into_result()?;
                    let mut out_image = Arc::unwrap_or_clone(bg_image);
                    let fg_image: Arc<Box<MaybeFromPool<Pixmap>>> = fg_future.into_result()?;
                    stack_layer_on_layer(&mut out_image, fg_image.deref());
                    Ok(out_image)
                })
            },
            ToPixmapTaskSpec::PaintAlphaChannel { base, color } => {
                let base_future = base.add_to(ctx);
                let color = color.to_owned();
                Box::new(move || {
                    let base_image: Arc<Box<MaybeFromPool<Mask>>> = base_future.into_result()?;
                    paint(Arc::unwrap_or_clone(base_image).as_ref(), color)
                })
            },
        };
        info!("Adding node: {}", name);
        let task = CloneableLazyTask::new(name, function);
        ctx.pixmap_task_to_future_map.insert(self.to_owned(), task.to_owned());
        task
    }
}

impl TaskSpecTraits<MaybeFromPool<Mask>> for ToAlphaChannelTaskSpec {
    fn add_to<'a, 'b>(&'b self, ctx: &mut TaskGraphBuildingContext)
                         -> CloneableLazyTask<MaybeFromPool<Mask>>
                         where 'b: 'a {
        let name: String = self.to_string();
        if let Some(existing_future)
                = ctx.alpha_task_to_future_map.get(self) {
            info!("Matched an existing node: {}", name);
            return existing_future.to_owned();
        }
        let function: LazyTaskFunction<MaybeFromPool<Mask>> = match self {
            ToAlphaChannelTaskSpec::MakeSemitransparent { base, alpha } => {
                let alpha: f32 = (*alpha).into();
                let base_future = base.add_to(ctx);
                Box::new(move || {
                    let base_result: Arc<Box<MaybeFromPool<Mask>>> = base_future.into_result()?;
                    let mut channel = Arc::unwrap_or_clone(base_result);
                    make_semitransparent(&mut channel, alpha);
                    Ok(channel)
                })
            },
            ToAlphaChannelTaskSpec::FromPixmap { base } => {
                let base_future = base.add_to(ctx);
                Box::new(move || {
                    let base_image: Arc<Box<MaybeFromPool<Pixmap>>> = base_future.into_result()?;
                    Ok(Box::new(pixmap_to_mask(&base_image)))
                })
            },
            ToAlphaChannelTaskSpec::StackAlphaOnAlpha { background, foreground } => {
                let bg_future = background.add_to(ctx);
                let fg_future = foreground.add_to(ctx);
                Box::new(move || {
                    let bg_mask: Arc<Box<MaybeFromPool<Mask>>> = bg_future.into_result()?;
                    let mut out_mask = Arc::unwrap_or_clone(bg_mask);
                    let fg_mask: Arc<Box<MaybeFromPool<Mask>>> = fg_future.into_result()?;
                    stack_alpha_on_alpha(&mut out_mask, fg_mask.deref());
                    Ok(out_mask)
                })
            },
            ToAlphaChannelTaskSpec::StackAlphaOnBackground { background, foreground } => {
                let background = background.0;
                let fg_future = foreground.add_to(ctx);
                Box::new(move || {
                    let fg_arc: Arc<Box<MaybeFromPool<Mask>>> = fg_future.into_result()?;
                    let mut fg_image = Arc::unwrap_or_clone(fg_arc);
                    stack_alpha_on_background(background, &mut fg_image);
                    Ok(fg_image)
                })
            }
        };
        info!("Adding node: {}", name);
        let task = CloneableLazyTask::new(name, function);
        ctx.alpha_task_to_future_map.insert(self.to_owned(), task.to_owned());
        task
    }
}

impl TaskSpecTraits<()> for FileOutputTaskSpec {
    fn add_to<'a, 'b>(&'b self, ctx: &mut TaskGraphBuildingContext)
                         -> CloneableLazyTask<()>
                         where 'b: 'a {
        let name: String = self.to_string();
        if let Some(existing_future)
                = ctx.output_task_to_future_map.get(self) {
            info!("Matched an existing node: {}", name);
            return existing_future.to_owned();
        }
        let function: LazyTaskFunction<()> = match self {
            FileOutputTaskSpec::PngOutput {base, destination } => {
                let destination = destination.to_owned();
                let base_future = base.add_to(ctx);
                let png_mode = color_description_to_mode(base, ctx);
                Box::new(move || {
                    let base_result = base_future.into_result()?;
                    Ok(Box::new(png_output(*Arc::unwrap_or_clone(base_result),
                                           png_mode, &destination)?))
                })
            }
            FileOutputTaskSpec::Copy {original, link} => {
                let link = link.to_owned();
                let original_path = original.get_path();
                let base_future = original.add_to(ctx);
                Box::new(move || {
                    base_future.into_result()?;
                    Ok(Box::new(copy_out_to_out(&original_path, &link)?))
                })
            }
        };
        info!("Adding node: {}", name);
        let wrapped_future = CloneableLazyTask::new(name, function);
        ctx.output_task_to_future_map.insert(self.to_owned(), wrapped_future.to_owned());
        wrapped_future
    }
}

pub type CloneableResult<T> = Result<Arc<Box<T>>, CloneableError>;

/// [TaskSpec] for a task that produces a [Pixmap].
#[derive(Clone, Debug, Ord, PartialOrd, Eq, PartialEq, Hash)]
pub enum ToPixmapTaskSpec {
    Animate {background: Box<ToPixmapTaskSpec>, frames: Vec<ToPixmapTaskSpec>},
    FromSvg {source: PathBuf},
    PaintAlphaChannel {base: Box<ToAlphaChannelTaskSpec>, color: ComparableColor},
    StackLayerOnColor {background: ComparableColor, foreground: Box<ToPixmapTaskSpec>},
    StackLayerOnLayer {background: Box<ToPixmapTaskSpec>, foreground: Box<ToPixmapTaskSpec>},
    None {},
}

/// [TaskSpec] for a task that produces an [AlphaChannel].
#[derive(Clone, Debug, Ord, PartialOrd, Eq, PartialEq, Hash)]
pub enum ToAlphaChannelTaskSpec {
    MakeSemitransparent {base: Box<ToAlphaChannelTaskSpec>, alpha: OrderedFloat<f32>},
    FromPixmap {base: Box<ToPixmapTaskSpec>},
    StackAlphaOnAlpha {background: Box<ToAlphaChannelTaskSpec>, foreground: Box<ToAlphaChannelTaskSpec>},
    StackAlphaOnBackground {background: OrderedFloat<f32>, foreground: Box<ToAlphaChannelTaskSpec>}
}

/// [TaskSpec] for a task that doesn't produce a heap object as output.
#[derive(Clone, Debug, Ord, PartialOrd, Eq, PartialEq, Hash)]
pub enum FileOutputTaskSpec {
    PngOutput {base: ToPixmapTaskSpec, destination: PathBuf},
    Copy {original: Box<FileOutputTaskSpec>, link: PathBuf}
}

impl FileOutputTaskSpec {
    pub(crate) fn get_path(&self) -> PathBuf {
        match self {
            FileOutputTaskSpec::PngOutput { destination, .. } => destination.to_owned(),
            FileOutputTaskSpec::Copy { link, .. } => link.to_owned()
        }
    }
}

/// Specification of a task that produces one of several output types. Created so that
/// copies of the same task created for different [Material] instances can be deduplicated, since
/// function closures and futures don't implement [Eq] or [Hash].
#[derive(Clone, Debug, Ord, PartialOrd, Eq, PartialEq, Hash)]
pub enum TaskSpec {
    ToPixmap(ToPixmapTaskSpec),
    ToAlphaChannel(ToAlphaChannelTaskSpec),
    FileOutput(FileOutputTaskSpec)
}

impl Display for TaskSpec {
    fn fmt(&self, f: &mut Formatter<'_>) -> std::fmt::Result {
        match self {
            TaskSpec::ToPixmap(inner) => (inner as &dyn Display).fmt(f),
            TaskSpec::ToAlphaChannel(inner) => (inner as &dyn Display).fmt(f),
            TaskSpec::FileOutput(inner) => (inner as &dyn Display).fmt(f),
        }
    }
}

impl From<&ToPixmapTaskSpec> for TaskSpec {
    fn from(value: &ToPixmapTaskSpec) -> Self {
        TaskSpec::ToPixmap(value.to_owned())
    }
}

impl From<&ToAlphaChannelTaskSpec> for TaskSpec {
    fn from(value: &ToAlphaChannelTaskSpec) -> Self {
        TaskSpec::ToAlphaChannel(value.to_owned())
    }
}

impl From<&FileOutputTaskSpec> for TaskSpec {
    fn from(value: &FileOutputTaskSpec) -> Self {
        TaskSpec::FileOutput(value.to_owned())
    }
}

#[derive(Clone, Debug, Ord, PartialOrd, Eq, PartialEq, Hash)]
pub struct CloneableError {
    message: String
}

impl <T> From<T> for CloneableError where T: ToString {
    fn from(value: T) -> Self {
        CloneableError {message: value.to_string()}
    }
}

#[macro_export]
macro_rules! anyhoo {
    ($($args:expr),+ $(,)?) => {
        $crate::image_tasks::task_spec::CloneableError::from(anyhow::anyhow!($($args),+))
    }
}

impl Display for ToPixmapTaskSpec {
    fn fmt(&self, f: &mut Formatter<'_>) -> std::fmt::Result {
        match self {
            ToPixmapTaskSpec::Animate { background, frames } => {
                write!(f, "animate({};{})", background, frames.iter().join(";"))
            }
            ToPixmapTaskSpec::FromSvg { source } => {
                write!(f, "{}", source.to_string_lossy())
            }
            ToPixmapTaskSpec::PaintAlphaChannel { base, color } => {
                if let ToAlphaChannelTaskSpec::FromPixmap {base: base_of_base} = &**base {
                    write!(f, "{}@{}", *base_of_base, color)
                } else {
                    write!(f, "{}@{}", *base, color)
                }
            }
            ToPixmapTaskSpec::StackLayerOnColor { background, foreground } => {
                write!(f, "{}+{}", background, foreground)
            }
            ToPixmapTaskSpec::StackLayerOnLayer { background, foreground } => {
                write!(f, "({}+{})", background, foreground)
            }
            ToPixmapTaskSpec::None {} => {
                write!(f, "None")
            },
        }
    }
}

impl Display for FileOutputTaskSpec {
    fn fmt(&self, f: &mut Formatter<'_>) -> std::fmt::Result {
        f.write_str(&match self {
            FileOutputTaskSpec::PngOutput { destination, .. } => {
                destination.to_string_lossy().to_string()
            },
            FileOutputTaskSpec::Copy { original, link } => {
                format!("symlink({} -> {})", link.to_string_lossy(), original.to_string())
            }
        })
    }
}

impl Display for ToAlphaChannelTaskSpec {
    fn fmt(&self, f: &mut Formatter<'_>) -> std::fmt::Result {
        match self {
            ToAlphaChannelTaskSpec::MakeSemitransparent { base, alpha } => {
                write!(f, "{}@{}", base, alpha)
            }
            ToAlphaChannelTaskSpec::FromPixmap {base} => {
                write!(f, "alpha({})", base)
            }
            ToAlphaChannelTaskSpec::StackAlphaOnAlpha {background, foreground} => {
                write!(f, "({}+{})", background, foreground)
            }
            ToAlphaChannelTaskSpec::StackAlphaOnBackground {background, foreground} => {
                write!(f, "({}+{})", background, foreground)
            }
        }
    }
}

pub type LazyTaskFunction<T> = Box<dyn FnOnce() -> Result<Box<T>, CloneableError> + Send>;

pub enum CloneableLazyTaskState<T> where T: ?Sized {
    Upcoming {
        function: LazyTaskFunction<T>,
    },
    Finished {
        result: CloneableResult<T>
    }
}

#[derive(Clone,Debug)]
pub struct CloneableLazyTask<T> where T: ?Sized {
    pub name: String,
    state: Arc<Mutex<CloneableLazyTaskState<T>>>
}

impl <T> Debug for CloneableLazyTaskState<T> where T: ?Sized {
    fn fmt(&self, f: &mut Formatter<'_>) -> std::fmt::Result {
        match self {
            CloneableLazyTaskState::Upcoming { .. } => {
                f.write_str("Upcoming")
            },
            CloneableLazyTaskState::Finished { result } => {
                match result {
                    Ok(..) => f.write_str("Ok"),
                    Err(error) => f.write_fmt(
                        format_args!("Error({})", error.message))
                }
            }
        }
    }
}

impl <T> CloneableLazyTask<T> where T: ?Sized {
    pub fn new(name: String, base: LazyTaskFunction<T>) -> CloneableLazyTask<T> {
        CloneableLazyTask {
            name,
            state: Arc::new(Mutex::new(CloneableLazyTaskState::Upcoming {
                function: base
            }))
        }
    }

    /// Consumes this particular copy of the task and returns the result. Trades off readability and
    /// maintainability to maximize the chance of avoiding unnecessary copies.
    pub fn into_result(self) -> CloneableResult<T> {
        match Arc::try_unwrap(self.state) {
            Ok(exclusive_state) => {
                // We're the last referent to this Lazy, so we don't need to clone anything.
                match exclusive_state.into_inner() {
                    Ok(state) => match state {
                        CloneableLazyTaskState::Upcoming { function } => {
                            info!("Starting task {}", self.name);
                            let result: CloneableResult<T> = function().map(Arc::new);
                            info!("Finished task {}", self.name);
                            info!("Unwrapping the only reference to {}", self.name);
                            result
                        },
                        CloneableLazyTaskState::Finished { result } => {
                            info!("Unwrapping the last reference to {}", self.name);
                            result
                        },
                    }
                    Err(e) => Err(e.into())
                }
            }
            Err(shared_state) => {
                match shared_state.lock() {
                    Ok(mut locked_state) => {
                        replace_with_and_return(
                            locked_state.deref_mut(),
                            || CloneableLazyTaskState::Finished {
                                result: Err(anyhoo!("replace_with_and_return_failed"))
                            },
                            |exec_state| {
                                match exec_state {
                                    CloneableLazyTaskState::Upcoming { function} => {
                                        info! ("Starting task {}", self.name);
                                        let result: CloneableResult<T> = function().map(Arc::new);
                                        info! ("Finished task {}", self.name);
                                        info!("Unwrapping one of {} references to {} after computing it",
                                            Arc::strong_count(&shared_state), self.name);
                                        (result.to_owned(), CloneableLazyTaskState::Finished { result })
                                    },
                                    CloneableLazyTaskState::Finished { result } => {
                                        info!("Unwrapping one of {} references to {}",
                                            Arc::strong_count(&shared_state), self.name);
                                        (result.to_owned(), CloneableLazyTaskState::Finished { result })
                                    },
                                }
                            }
                        )
                    }
                    Err(e) => Err(e.into())
                }
            }
        }
    }
}

#[derive(Clone)]
pub enum ColorDescription {
    SpecifiedColors(Vec<ComparableColor>),
    Rgb(Transparency)
}

impl Transparency {
    pub fn stack_on(&self, other: &Transparency) -> Transparency {
        if *self == Opaque || *other == Opaque {
            Opaque
        } else if *self == BinaryTransparency && *other == BinaryTransparency {
            BinaryTransparency
        } else {
            AlphaChannel
        }
    }

    pub fn put_adjacent(&self, other: &Transparency) -> Transparency {
        if *self == AlphaChannel || *other == AlphaChannel {
            AlphaChannel
        } else if *self == Opaque && *other == Opaque {
            Opaque
        } else {
            BinaryTransparency
        }
    }
}

// Should be more than the number of colors allowed in an indexed-mode PNG, since blending over a
// solid color may narrow the list of distinct colors.
const MAX_SPECIFIED_COLORS: usize = 1024;

impl ColorDescription {
    pub fn transparency(&self) -> Transparency {
        match self {
            SpecifiedColors(colors) => {
                let mut have_transparent = false;
                for color in colors {
                    match color.alpha() {
                        0 => {
                            have_transparent = true
                        },
                        u8::MAX => {},
                        _ => {
                            return AlphaChannel;
                        }
                    }
                }
                if have_transparent {
                    BinaryTransparency
                } else {
                    Opaque
                }
            },
            Rgb(transparency) => *transparency
        }
    }

    fn collapse_specified(colors: Vec<ComparableColor>) -> ColorDescription {
        if colors.len() <= MAX_SPECIFIED_COLORS {
            SpecifiedColors(colors)
        } else {
            Rgb(SpecifiedColors(colors).transparency())
        }
    }

    pub fn stack_on(&self, background: &ColorDescription) -> ColorDescription {
        match background {
            Rgb(transparency) => Rgb(self.transparency().stack_on(transparency)),
            SpecifiedColors(bg_colors) => {
                match &self {
                    Rgb(transparency) => Rgb(transparency.stack_on(&background.transparency())),
                    SpecifiedColors(fg_colors) => {
                        match self.transparency() {
                            Opaque => SpecifiedColors(fg_colors.clone()),
                            BinaryTransparency => {
                                let mut combined_colors = fg_colors.to_owned();
                                combined_colors.extend(bg_colors);
                                combined_colors.sort();
                                combined_colors.dedup();
                                Self::collapse_specified(combined_colors)
                            }
                            AlphaChannel => {
                                let mut combined_colors: Vec<ComparableColor> = bg_colors.iter().flat_map(|bg_color|
                                    bg_color.under(&fg_colors).into_iter()
                                ).unique().collect();
                                combined_colors.sort();
                                Self::collapse_specified(combined_colors)
                            }
                        }
                    }
                }
            }
        }
    }

    pub fn put_adjacent(&self, neighbor: &ColorDescription) -> ColorDescription {
        match neighbor {
            Rgb(transparency) => Rgb(self.transparency().put_adjacent(transparency)),
            SpecifiedColors(neighbor_colors) => {
                match self {
                    Rgb(transparency) => Rgb(transparency.put_adjacent(&neighbor.transparency())),
                    SpecifiedColors(self_colors) => {
                        let mut combined_colors = self_colors.to_owned();
                        combined_colors.extend(neighbor_colors);
                        combined_colors.sort();
                        combined_colors.dedup();
                        Self::collapse_specified(combined_colors)
                    }
                }
            }
        }
    }
}

#[derive(Clone, Debug, Eq, PartialEq)]
pub enum PngMode {
    IndexedRgbOpaque(Vec<ComparableColor>),
    IndexedRgba(Vec<ComparableColor>),
    GrayscaleOpaque(BitDepth),
    GrayscaleWithTransparentShade {
        bit_depth: BitDepth,
        transparent_shade: u8,
    },
    GrayscaleAlpha(BitDepth),
    RgbOpaque,
    RgbWithTransparentShade(ComparableColor),
    Rgba
}

#[derive(Eq, PartialEq, Copy, Clone, Debug)]
pub enum Transparency {
    Opaque,
    BinaryTransparency,
    AlphaChannel
}

fn palette_bits_per_pixel(len: usize) -> usize {
    if len <= 2 {
        1
    } else if len <= 4 {
        2
    } else if len <= 16 {
        4
    } else if len <= 256 {
        8
    } else {
        panic!("Indexed mode with more than 256 colors not supported")
    }
}

impl PngMode {
    pub fn bits_per_pixel(&self) -> usize {
        match self {
            IndexedRgbOpaque(palette) => palette_bits_per_pixel(palette.len()),
            IndexedRgba(palette) => palette_bits_per_pixel(palette.len()),
            GrayscaleOpaque(bit_depth) => bit_depth_to_u32(bit_depth) as usize,
            GrayscaleWithTransparentShade { bit_depth, .. } => bit_depth_to_u32(bit_depth) as usize,
            GrayscaleAlpha(bit_depth) => 2 * bit_depth_to_u32(bit_depth) as usize,
            RgbOpaque => 24,
            RgbWithTransparentShade(_) => 24,
            Rgba => 32
        }
    }
}

pub fn channel_to_bit_depth(input: u8, depth: BitDepth) -> u16 {
    match depth {
        BitDepth::One => if input < 0x80 { 0 } else { 1 },
        BitDepth::Two => {
            (input as u16 + (0x055/2)) / 0x55
        },
        BitDepth::Four => {
            (input as u16 + (0x011/2)) / 0x11
        },
        BitDepth::Eight => input as u16,
        BitDepth::Sixteen => input as u16 * 0x101
    }
}

pub fn bit_depth_to_u32(depth: &BitDepth) -> u32 {
    match depth {
        BitDepth::One => 1,
        BitDepth::Two => 2,
        BitDepth::Four => 4,
        BitDepth::Eight => 8,
        BitDepth::Sixteen => 16
    }
}

lazy_static! {
    static ref ALL_ALPHA_VALUES: Vec<u8> = (0..=u8::MAX).collect();
}

impl ToAlphaChannelTaskSpec {
    fn get_possible_alpha_values(&self, ctx: &mut TaskGraphBuildingContext) -> Vec<u8> {
        if let Some(alpha_vec) = ctx.alpha_task_to_alpha_map.get(self) {
            return alpha_vec.to_owned();
        }
        let alpha_vec: Vec<u8> = match self {
            ToAlphaChannelTaskSpec::MakeSemitransparent { alpha, base } => {
                let alpha_array = create_alpha_array(*alpha);
                let mut values: Vec<u8> = base.get_possible_alpha_values(ctx).into_iter().map(|alpha| alpha_array[alpha as usize]).collect();
                values.sort();
                values.dedup();
                values
            }
            ToAlphaChannelTaskSpec::FromPixmap { base } => {
<<<<<<< HEAD
                if let ToPixmapTaskSpec::FromSvg { source } = &**base
                        && !SEMITRANSPARENCY_FREE_SVGS.contains(&&*source.to_string_lossy()) {
                    ALL_ALPHA_VALUES.to_owned()
                } else {
                    match base.get_transparency(ctx) {
                        Opaque => vec![u8::MAX],
                        BinaryTransparency => vec![0, u8::MAX],
                        AlphaChannel => if let SpecifiedColors(colors) = base.get_color_description(ctx) {
                            let mut alphas: Vec<u8> = colors.iter().map(|color| color.alpha()).collect();
                            alphas.sort();
                            alphas.dedup();
                            alphas
                        } else {
                            ALL_ALPHA_VALUES.to_owned()
                        }
=======
                match base.get_transparency(ctx) {
                    Opaque => vec![u8::MAX],
                    BinaryTransparency => vec![0, u8::MAX],
                    AlphaChannel => if let SpecifiedColors(colors) = base.get_color_description(ctx) {
                        let mut alphas: Vec<u8> = colors.iter().map(|color| color.alpha()).collect();
                        alphas.sort();
                        alphas.dedup();
                        alphas
                    } else {
                        ALL_ALPHA_VALUES.to_owned()
>>>>>>> 6bc9c223
                    }
                }
            }
            ToAlphaChannelTaskSpec::StackAlphaOnAlpha { background, foreground } => {
                let fg_values = foreground.get_possible_alpha_values(ctx);
                let mut combined_alphas: Vec<u8> = background.get_possible_alpha_values(ctx).into_iter().flat_map(|background_alpha| {
                    fg_values.iter().map(move |foreground_alpha|
<<<<<<< HEAD
                        (background_alpha as u16 +
                        (*foreground_alpha as u16) * ((u8::MAX - background_alpha) as u16) / (u8::MAX as u16)) as u8
=======
                         ((255.0 - background_alpha as f32) * (*foreground_alpha as f32 / 255.0)
                             + background_alpha as f32 + 0.5) as u8
>>>>>>> 6bc9c223
                    )
                }).collect();
                combined_alphas.sort();
                combined_alphas.dedup();
                combined_alphas
            }
            ToAlphaChannelTaskSpec::StackAlphaOnBackground { background: background_alpha, foreground } => {
<<<<<<< HEAD
                let background_alpha = (**background_alpha * 255.0) as u8;
                let mut combined_alphas: Vec<u8> = foreground.get_possible_alpha_values(ctx).into_iter().map(
                    move |foreground_alpha| (background_alpha as u16 +
                        (foreground_alpha as u16) * ((u8::MAX - background_alpha) as u16) / (u8::MAX as u16)) as u8
=======
                let background_alpha = **background_alpha * u8::MAX as f32 + 0.5;
                let foreground_alpha_mul = 1.0 - background_alpha;
                let mut combined_alphas: Vec<u8> = foreground.get_possible_alpha_values(ctx).into_iter().map(
                    move |foreground_alpha|
                        (background_alpha + foreground_alpha as f32 * foreground_alpha_mul) as u8
>>>>>>> 6bc9c223
                ).collect();
                combined_alphas.sort();
                combined_alphas.dedup();
                combined_alphas
            }
        };
        ctx.alpha_task_to_alpha_map.insert(self.to_owned(), alpha_vec.to_owned());
        alpha_vec
    }
}

lazy_static!{
    pub static ref SEMITRANSPARENT_BLACK_PALETTE: Vec<ComparableColor> = (0..=u8::MAX).map(|alpha| ComparableColor::from(
        ColorU8::from_rgba(0, 0, 0, alpha))).collect();
}

fn color_description_to_mode(task: &ToPixmapTaskSpec, ctx: &mut TaskGraphBuildingContext) -> PngMode {
    match task.get_color_description(ctx) {
        SpecifiedColors(colors) => {
            let transparency = task.get_transparency(ctx);
            let max_indexed_size = u8::MAX as usize + 1;
            let have_non_gray = colors.iter().any(|color| !color.is_gray());
            if colors.len() > max_indexed_size && have_non_gray {
                return match transparency {
                    Opaque => RgbOpaque,
                    BinaryTransparency => RgbWithTransparentShade(c(0xc0ff3e)),
                    AlphaChannel => Rgba
                };
            }
            if colors.len() >= max_indexed_size && !have_non_gray {
                if transparency == Opaque {
                    GrayscaleOpaque(BitDepth::Eight)
                } else {
                    GrayscaleAlpha(BitDepth::Eight)
                }
            } else {
                let indexed_mode = if transparency == Opaque {
                    IndexedRgbOpaque(colors.to_owned())
                } else {
                    IndexedRgba(colors.to_owned())
                };
                if have_non_gray {
                    return indexed_mode;
                }
                let grayscale_bit_depth = colors.iter().max_by_key(
                    |color| bit_depth_to_u32(&color.bit_depth()))
                    .unwrap().bit_depth();
                let grayscale_mode = match transparency {
                    AlphaChannel => GrayscaleAlpha(grayscale_bit_depth),
                    BinaryTransparency => {
                        let grayscale_shades = match grayscale_bit_depth {
                            BitDepth::One => vec![ComparableColor::BLACK, ComparableColor::WHITE],
                            BitDepth::Two => vec![gray(0x00), gray(0x55), gray(0xAA), gray(0xFF)],
                            BitDepth::Four => (0..16).map(|n| gray(n * 0x11)).collect(),
                            BitDepth::Eight => (0..=u8::MAX).map(gray).collect(),
                            BitDepth::Sixteen => panic!("16-bit greyscale not handled")
                        };
                        match grayscale_shades.into_iter().find(|color| !colors.contains(color)) {
                            Some(unused) => GrayscaleWithTransparentShade {
                                bit_depth: grayscale_bit_depth,
                                transparent_shade: unused.red()
                            },
                            None => GrayscaleAlpha(grayscale_bit_depth)
                        }
                    },
                    Opaque => GrayscaleOpaque(grayscale_bit_depth)
                };
                if grayscale_mode.bits_per_pixel() <= indexed_mode.bits_per_pixel() {
                    grayscale_mode
                } else {
                    indexed_mode
                }
            }
        },
        Rgb(Opaque) => RgbOpaque,
        Rgb(BinaryTransparency) => RgbWithTransparentShade(c(0xc0ff3e)),
        Rgb(AlphaChannel) => Rgba
    }
}

impl ToPixmapTaskSpec {

    fn get_transparency(&self, ctx: &mut TaskGraphBuildingContext) -> Transparency {
        if let Some(transparency) = ctx.pixmap_task_to_transparency_map.get(self) {
            *transparency
        } else {
            let transparency = self.get_color_description(ctx).transparency();
            ctx.pixmap_task_to_transparency_map.insert(self.to_owned(), transparency);
            transparency
        }
    }

    /// Used in [TaskSpec::add_to] to deduplicate certain tasks that are redundant.
    fn get_color_description(&self, ctx: &mut TaskGraphBuildingContext) -> ColorDescription {
        if let Some(desc) = ctx.pixmap_task_to_color_map.get(self) {
            return (*desc).to_owned();
        }
        let desc = match self {
            ToPixmapTaskSpec::None { .. } => panic!("get_discrete_colors() called on None task"),
            ToPixmapTaskSpec::Animate { background, frames } => {
                let background_desc = background.get_color_description(ctx);
                let mut current_desc: Option<ColorDescription> = None;
                for frame in frames {
                    let frame_desc
                        = frame.get_color_description(ctx).stack_on(&background_desc);
                    current_desc = Some(match current_desc {
                        None => frame_desc,
                        Some(other_frames_desc) => frame_desc.put_adjacent(&other_frames_desc)
                    });
                }
                current_desc.unwrap()
            },
            ToPixmapTaskSpec::FromSvg { source } => {
                let source: &str = &source.to_string_lossy();
                if COLOR_SVGS.contains(&source) {
                    if SEMITRANSPARENCY_FREE_SVGS.contains(&source) {
                        Rgb(BinaryTransparency)
                    } else {
                        Rgb(AlphaChannel)
                    }
                } else if SEMITRANSPARENCY_FREE_SVGS.contains(&source) {
                    SpecifiedColors(vec![ComparableColor::BLACK, ComparableColor::TRANSPARENT])
                } else {
                    SpecifiedColors(SEMITRANSPARENT_BLACK_PALETTE.to_owned())
                }
            },
            ToPixmapTaskSpec::PaintAlphaChannel { color, base } => {
                SpecifiedColors({
                    let alpha_array = create_alpha_array(OrderedFloat(color.alpha as f32 / 255.0));
                    let mut colored_alphas: Vec<ComparableColor> = base
                        .get_possible_alpha_values(ctx)
                        .into_iter()
                        .map(|alpha| ComparableColor {
                            red: color.red(),
                            green: color.green(),
                            blue: color.blue(),
                            alpha: alpha_array[alpha as usize]
                        })
                        .collect();
                    colored_alphas.sort();
                    colored_alphas.dedup();
                    colored_alphas
                })
            },
            ToPixmapTaskSpec::StackLayerOnColor { background, foreground } => {
                let background = *background;
                foreground.get_color_description(ctx).stack_on(&SpecifiedColors(vec![background]))
            }
            ToPixmapTaskSpec::StackLayerOnLayer { background, foreground } => {
                foreground.get_color_description(ctx).stack_on(&background.get_color_description(ctx))
            }
        };
        ctx.pixmap_task_to_color_map.insert(self.to_owned(), desc.to_owned());
        desc
    }
}

impl From<ToPixmapTaskSpec> for ToAlphaChannelTaskSpec {
    fn from(value: ToPixmapTaskSpec) -> Self {
        ToAlphaChannelTaskSpec::FromPixmap {base: Box::new(value)}
    }
}

pub struct TaskGraphBuildingContext {
    pixmap_task_to_future_map: HashMap<ToPixmapTaskSpec, CloneableLazyTask<MaybeFromPool<Pixmap>>>,
    alpha_task_to_future_map: HashMap<ToAlphaChannelTaskSpec, CloneableLazyTask<MaybeFromPool<Mask>>>,
    pub output_task_to_future_map: HashMap<FileOutputTaskSpec, CloneableLazyTask<()>>,
    pixmap_task_to_color_map: HashMap<ToPixmapTaskSpec, ColorDescription>,
    alpha_task_to_alpha_map: HashMap<ToAlphaChannelTaskSpec, Vec<u8>>,
    pixmap_task_to_transparency_map: HashMap<ToPixmapTaskSpec, Transparency>
}

impl TaskGraphBuildingContext {
    pub(crate) fn new() -> Self {
        TaskGraphBuildingContext {
            pixmap_task_to_future_map: HashMap::new(),
            alpha_task_to_future_map: HashMap::new(),
            output_task_to_future_map: HashMap::new(),
            pixmap_task_to_color_map: HashMap::new(),
            alpha_task_to_alpha_map: HashMap::new(),
            pixmap_task_to_transparency_map: HashMap::new()
        }
    }
}

pub const SVG_DIR: Dir = include_dir!("$CARGO_MANIFEST_DIR/svg");
pub const METADATA_DIR: Dir = include_dir!("$CARGO_MANIFEST_DIR/metadata");

lazy_static! {
    pub static ref ASSET_DIR: &'static Path = Path::new("assets/minecraft/textures");
}

pub fn name_to_out_path(name: &str) -> PathBuf {
    ASSET_DIR.join(format!("{}.png", name))
}

pub fn name_to_svg_path(name: &str) -> PathBuf {
    PathBuf::from(format!("{}.svg", name))
}

pub fn from_svg_task(name: &str) -> ToPixmapTaskSpec {
    ToPixmapTaskSpec::FromSvg {source: name_to_svg_path(name)}
}

pub fn svg_alpha_task(name: &str) -> ToAlphaChannelTaskSpec {
    ToAlphaChannelTaskSpec::from(from_svg_task(name))
}


pub fn paint_task(base: ToAlphaChannelTaskSpec, color: ComparableColor) -> ToPixmapTaskSpec {
    if let ToAlphaChannelTaskSpec::FromPixmap {base: ref base_base} = base {
        match &**base_base {
            ToPixmapTaskSpec::FromSvg { ref source } => {
                if color == ComparableColor::BLACK
                    && !COLOR_SVGS.contains(&&*source.to_string_lossy()) {
                    info!("Simplified {}@{} -> {}", base, color, base_base);
                    return *base_base.to_owned();
                }
            },
            ToPixmapTaskSpec::PaintAlphaChannel {base: base_base_base, color: base_color } => {
                if base_color.alpha() == u8::MAX {
                    info!("Simplified {}@{} -> {}", base, color, base_base_base);
                    return paint_task(*base_base_base.to_owned(), color);
                }
            },
            _ => {}
        }
    }
    ToPixmapTaskSpec::PaintAlphaChannel { base: Box::new(base), color }
}

pub fn paint_svg_task(name: &str, color: ComparableColor) -> ToPixmapTaskSpec {
    if color == ComparableColor::BLACK && !COLOR_SVGS.contains(&&*name_to_svg_path(name).to_string_lossy()) {
        info!("Simplified {}@{} -> {}", name, color, name);
        from_svg_task(name)
    } else {
        paint_task(ToAlphaChannelTaskSpec::FromPixmap { base: Box::new(from_svg_task(name)) },
                   color)
    }
}

pub fn out_task(name: &str, base: ToPixmapTaskSpec) -> FileOutputTaskSpec {
    FileOutputTaskSpec::PngOutput {base, destination: name_to_out_path(name) }
}

fn stack_alpha_presorted(mut layers: Vec<ToAlphaChannelTaskSpec>) -> ToAlphaChannelTaskSpec {
    match layers.len() {
        0 => panic!("Attempt to create empty stack of alpha channels"),
        1 => layers[0].to_owned(),
        x => {
            let last = layers.remove(x - 1);
            ToAlphaChannelTaskSpec::StackAlphaOnAlpha {
                background: stack_alpha_presorted(layers).into(),
                foreground: Box::new(last)
            }
        }
    }
}

pub fn stack_alpha(layers: Vec<ToAlphaChannelTaskSpec>) -> ToAlphaChannelTaskSpec {
    let mut layers: Vec<ToAlphaChannelTaskSpec> = layers;
    layers.sort();
    stack_alpha_presorted(layers)
}

pub fn stack(background: ToPixmapTaskSpec, foreground: ToPixmapTaskSpec) -> ToPixmapTaskSpec {
    if let ToPixmapTaskSpec::PaintAlphaChannel {base: fg_base, color: fg_color} = &foreground {
        if let ToPixmapTaskSpec::PaintAlphaChannel { base: bg_base, color: bg_color } = &background
            && fg_color == bg_color {
            // Simplify: merge two adjacent PaintAlphaChannel tasks using same color
            let simplified = paint_task(
                stack_alpha(vec![*bg_base.to_owned(), *fg_base.to_owned()]),
                fg_color.to_owned()
            );
            info!("Simplified ({},{}) -> {}", background, foreground, simplified);
            return simplified;
        } else if let ToPixmapTaskSpec::StackLayerOnLayer { background: bg_bg, foreground: bg_fg } = &background
            && let ToPixmapTaskSpec::PaintAlphaChannel { base: bg_fg_base, color: bg_fg_color } = &**bg_fg
            && fg_color == bg_fg_color {
            // Simplify: merge top two layers
            let simplified = stack(*bg_bg.to_owned(),
                                   paint_task(stack_alpha(vec![*bg_fg_base.to_owned(), *fg_base.to_owned()]), fg_color.to_owned())
            );
            info!("Simplified ({},{}) -> {}", background, foreground, simplified);
            return simplified;
        }
    } else if let ToPixmapTaskSpec::PaintAlphaChannel {base: bg_base, color: bg_color} = &background
                && let ToPixmapTaskSpec::StackLayerOnLayer {background: fg_bg, foreground: fg_fg} = &foreground
                && let ToPixmapTaskSpec::PaintAlphaChannel {base: fg_bg_base, color: fg_bg_color} = &**fg_bg
                && fg_bg_color == bg_color {
        // Simplify: merge bottom two layers
        let simplified = stack(
            paint_task(stack_alpha(vec![*bg_base.to_owned(), *fg_bg_base.to_owned()]), bg_color.to_owned()),
            *fg_fg.to_owned()
        );
        info!("Simplified ({},{}) -> {}", background, foreground, simplified);
        return simplified;
    }
    ToPixmapTaskSpec::StackLayerOnLayer {
        background: Box::new(background), foreground: Box::new(foreground)
    }
}

#[macro_export]
macro_rules! stack {
    ( $first_layer:expr, $second_layer:expr $(,)? ) => {
        $crate::image_tasks::task_spec::stack($first_layer.into(), $second_layer.into())
    };
    ( $first_layer:expr, $second_layer:expr, $( $more_layers:expr ),+ $(,)? ) => {{
        let mut layers_so_far = $crate::stack!($first_layer, $second_layer);
        $( layers_so_far = $crate::stack!(layers_so_far, $more_layers); )+
        layers_so_far
    }};
}

#[macro_export]
macro_rules! stack_on {
    ( $background:expr, $foreground:expr $(,)? ) => {
        if $background == $crate::image_tasks::color::ComparableColor::TRANSPARENT {
            $foreground
        } else {
            $crate::image_tasks::task_spec::ToPixmapTaskSpec::StackLayerOnColor {
                background: $background,
                foreground: Box::new($foreground.into())
            }
        }
    };
    ( $background:expr, $first_layer:expr, $( $more_layers:expr ),+ ) => {{
        $crate::stack_on!($background, $crate::stack!($first_layer, $($more_layers),+))
    }};
}

#[macro_export]
macro_rules! paint_stack {
    ( $color:expr, $( $layers:expr ),* $(,)? ) => {
        $crate::image_tasks::task_spec::paint_task(
            $crate::stack_alpha!($($layers),*).into(),
            $color)
    }
}

#[macro_export]
macro_rules! stack_alpha {
    ( $( $layers:expr ),* $(,)? ) => {
        $crate::image_tasks::task_spec::stack_alpha(vec![
            $(
                $crate::image_tasks::task_spec::svg_alpha_task($layers)
            ),*
        ])
    };
}

impl FromStr for ToPixmapTaskSpec {
    type Err = ();

    fn from_str(s: &str) -> Result<Self, Self::Err> {
        Ok(ToPixmapTaskSpec::FromSvg {
            source: name_to_svg_path(s)
        })
    }
}

impl Mul<f32> for ToAlphaChannelTaskSpec {
    type Output = ToAlphaChannelTaskSpec;

    fn mul(self, rhs: f32) -> Self::Output {
        if rhs == 1.0 {
            self
        } else {
            ToAlphaChannelTaskSpec::MakeSemitransparent {
                base: Box::new(self),
                alpha: OrderedFloat::from(rhs)
            }
        }
    }
}

impl Mul<ComparableColor> for ToAlphaChannelTaskSpec {
    type Output = ToPixmapTaskSpec;

    fn mul(self, rhs: ComparableColor) -> Self::Output {
        paint_task(self, rhs)
    }
}

impl Mul<ComparableColor> for ToPixmapTaskSpec {
    type Output = ToPixmapTaskSpec;
    fn mul(self, rhs: ComparableColor) -> Self::Output {
        match &self {
            ToPixmapTaskSpec::PaintAlphaChannel { base, .. } => {
                ToPixmapTaskSpec::PaintAlphaChannel {
                    base: Box::new(*base.to_owned()),
                    color: rhs
                }
            },
            _ => ToPixmapTaskSpec::PaintAlphaChannel {
                base: Box::new(ToAlphaChannelTaskSpec::FromPixmap { base: Box::new(self) }),
                color: rhs
            }
        }
    }
}<|MERGE_RESOLUTION|>--- conflicted
+++ resolved
@@ -666,11 +666,7 @@
                 values
             }
             ToAlphaChannelTaskSpec::FromPixmap { base } => {
-<<<<<<< HEAD
-                if let ToPixmapTaskSpec::FromSvg { source } = &**base
-                        && !SEMITRANSPARENCY_FREE_SVGS.contains(&&*source.to_string_lossy()) {
-                    ALL_ALPHA_VALUES.to_owned()
-                } else {
+
                     match base.get_transparency(ctx) {
                         Opaque => vec![u8::MAX],
                         BinaryTransparency => vec![0, u8::MAX],
@@ -679,21 +675,8 @@
                             alphas.sort();
                             alphas.dedup();
                             alphas
-                        } else {
-                            ALL_ALPHA_VALUES.to_owned()
-                        }
-=======
-                match base.get_transparency(ctx) {
-                    Opaque => vec![u8::MAX],
-                    BinaryTransparency => vec![0, u8::MAX],
-                    AlphaChannel => if let SpecifiedColors(colors) = base.get_color_description(ctx) {
-                        let mut alphas: Vec<u8> = colors.iter().map(|color| color.alpha()).collect();
-                        alphas.sort();
-                        alphas.dedup();
-                        alphas
                     } else {
                         ALL_ALPHA_VALUES.to_owned()
->>>>>>> 6bc9c223
                     }
                 }
             }
@@ -701,13 +684,8 @@
                 let fg_values = foreground.get_possible_alpha_values(ctx);
                 let mut combined_alphas: Vec<u8> = background.get_possible_alpha_values(ctx).into_iter().flat_map(|background_alpha| {
                     fg_values.iter().map(move |foreground_alpha|
-<<<<<<< HEAD
-                        (background_alpha as u16 +
-                        (*foreground_alpha as u16) * ((u8::MAX - background_alpha) as u16) / (u8::MAX as u16)) as u8
-=======
                          ((255.0 - background_alpha as f32) * (*foreground_alpha as f32 / 255.0)
                              + background_alpha as f32 + 0.5) as u8
->>>>>>> 6bc9c223
                     )
                 }).collect();
                 combined_alphas.sort();
@@ -715,18 +693,11 @@
                 combined_alphas
             }
             ToAlphaChannelTaskSpec::StackAlphaOnBackground { background: background_alpha, foreground } => {
-<<<<<<< HEAD
-                let background_alpha = (**background_alpha * 255.0) as u8;
-                let mut combined_alphas: Vec<u8> = foreground.get_possible_alpha_values(ctx).into_iter().map(
-                    move |foreground_alpha| (background_alpha as u16 +
-                        (foreground_alpha as u16) * ((u8::MAX - background_alpha) as u16) / (u8::MAX as u16)) as u8
-=======
                 let background_alpha = **background_alpha * u8::MAX as f32 + 0.5;
                 let foreground_alpha_mul = 1.0 - background_alpha;
                 let mut combined_alphas: Vec<u8> = foreground.get_possible_alpha_values(ctx).into_iter().map(
                     move |foreground_alpha|
                         (background_alpha + foreground_alpha as f32 * foreground_alpha_mul) as u8
->>>>>>> 6bc9c223
                 ).collect();
                 combined_alphas.sort();
                 combined_alphas.dedup();
