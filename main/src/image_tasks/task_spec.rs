use std::collections::{HashMap};

use std::fmt::{Debug, Display, Formatter};
use std::hash::Hash;

use std::ops::{Deref, DerefMut, Mul};
use std::path::{Path, PathBuf};
use std::str::FromStr;
use std::sync::{Arc, Mutex};
use anyhow::{Error};

use cached::lazy_static::lazy_static;
use crate::anyhoo;
use fn_graph::{DataAccessDyn, TypeIds};
use fn_graph::daggy::Dag;
use itertools::{Itertools};


use log::{error, info};
use ordered_float::OrderedFloat;
use petgraph::graph::{IndexType, NodeIndex};
use replace_with::replace_with_and_return;

use tiny_skia::Pixmap;

use crate::image_tasks::animate::animate;
use crate::image_tasks::color::ComparableColor;
use crate::image_tasks::from_svg::{COLOR_SVGS, from_svg};
use crate::image_tasks::make_semitransparent::make_semitransparent;
use crate::image_tasks::MaybeFromPool;
use crate::image_tasks::png_output::{png_output, link_with_logging};
use crate::image_tasks::repaint::{AlphaChannel, to_alpha_channel};
use crate::image_tasks::repaint::paint;
use crate::image_tasks::stack::{stack_alpha_on_alpha, stack_alpha_on_background, stack_layer_on_background, stack_layer_on_layer};
use crate::TILE_SIZE;

pub trait TaskSpecTraits <T>: Clone + Debug + Display + Ord + Eq + Hash {
    fn add_to<'a, 'b, E, Ix>(&'b self, ctx: &mut TaskGraphBuildingContext<'a, E, Ix>)
                         -> (NodeIndex<Ix>, CloneableLazyTask<T>)
        where Ix : IndexType, E: Default, 'b: 'a;
}

impl TaskSpecTraits<MaybeFromPool<Pixmap>> for ToPixmapTaskSpec {
    fn add_to<'a, 'b, E, Ix>(&'b self, ctx: &mut TaskGraphBuildingContext<'a, E, Ix>)
                         -> (NodeIndex<Ix>, CloneableLazyTask<MaybeFromPool<Pixmap>>)
                         where Ix : IndexType, E: Default, 'b: 'a {
        let name: String = self.to_string();
        if let Some((existing_index, existing_future)) = ctx.pixmap_task_to_future_map.get(&self) {
            info!("Matched an existing node: {}", name);
            return (*existing_index, existing_future.to_owned());
        }
        let self_id = ctx.graph.add_node(TaskSpec::from(self));
        let (dependencies, function): (Vec<NodeIndex<Ix>>, LazyTaskFunction<MaybeFromPool<Pixmap>>) = match self {
            ToPixmapTaskSpec::None { .. } => panic!("Tried to add None task to graph"),
            ToPixmapTaskSpec::Animate { background, frames } => {
                let (background_index, background_future) = background.add_to(ctx);
                let mut dependencies = Vec::with_capacity(frames.len() + 1);
                dependencies.push(background_index);
                let mut frame_futures: Vec<CloneableLazyTask<MaybeFromPool<Pixmap>>>
                    = Vec::with_capacity(frames.len());
                for frame in frames {
                    let (frame_index, frame_future) = frame.add_to(ctx);
                    frame_futures.push(frame_future);
                    dependencies.push(frame_index);
                }
                (dependencies, Box::new(move || {
                    let background: Arc<Box<MaybeFromPool<Pixmap>>> = background_future.into_result()?;
                    animate(&background, frame_futures)
                }))
            },
            ToPixmapTaskSpec::FromSvg { source } => {
                let source = source.to_owned();
                (vec![], Box::new(move || {
                    Ok(Box::new(from_svg(&source, *TILE_SIZE)?))
                }))
            },
            ToPixmapTaskSpec::StackLayerOnColor { background, foreground } => {
                if *background == ComparableColor::TRANSPARENT {
                    return foreground.add_to(ctx);
                }
                let background = background.to_owned();
                let (fg_index, fg_future) = foreground.add_to(ctx);
                (vec![fg_index],
                Box::new(move || {
                    let fg_image: Arc<Box<MaybeFromPool<Pixmap>>> = fg_future.into_result()?;
                    let mut fg_image = Arc::unwrap_or_clone(fg_image);
                    stack_layer_on_background(&background, &mut fg_image);
                    Ok(fg_image)
                }))
            },
            ToPixmapTaskSpec::StackLayerOnLayer { background, foreground } => {
                if let ToPixmapTaskSpec::PaintAlphaChannel {base: base_of_bg, color: color_of_bg} = background.deref()
                        && let ToPixmapTaskSpec::PaintAlphaChannel {base: base_of_fg, color: color_of_fg} = foreground.deref()
                        && color_of_bg == color_of_fg {
                    error!("Wanted to rebuild {} by merging {} and {}, but the borrow checker \
                    doesn't allow this!", self, base_of_bg, base_of_fg);
                    /*
                    FIXME: Fails borrow checker:
                    let simplified = ToPixmapTaskSpec::PaintAlphaChannel {
                        base: Box::new(ToAlphaChannelTaskSpec::StackAlphaOnAlpha {
                            background: base_of_bg.to_owned(),
                            foreground: base_of_fg.to_owned()
                        }),
                        color: color_of_fg.to_owned()
                    };
                    return simplified.add_to(ctx);
                     */
                }
                let (bg_index, bg_future) = background.add_to(ctx);
                let (fg_index, fg_future) = foreground.add_to(ctx);
                (vec![bg_index, fg_index], Box::new(move || {
                    let bg_image: Arc<Box<MaybeFromPool<Pixmap>>> = bg_future.into_result()?;
                    let mut out_image = Arc::unwrap_or_clone(bg_image);
                    let fg_image: Arc<Box<MaybeFromPool<Pixmap>>> = fg_future.into_result()?;
                    stack_layer_on_layer(&mut out_image, fg_image.deref());
                    Ok(out_image)
                }))
            },
            ToPixmapTaskSpec::PaintAlphaChannel { base, color } => {
                if *color == ComparableColor::BLACK
                        && let ToAlphaChannelTaskSpec::FromPixmap {base: base_of_base} = base.deref()
                        && base_of_base.is_all_black() {
                    return base_of_base.add_to(ctx);
                }
                let color = color.to_owned();
                let (base_index, base_future) = base.add_to(ctx);
                (vec![base_index],
                Box::new(move || {
<<<<<<< HEAD
                    let base_image: Arc<Box<MaybeFromPool<AlphaChannel>>> = base_future.into_result()?;
                    Ok(Box::new(paint(&*base_image, &color)))
=======
                    let base_image: Arc<Box<AlphaChannel>> = base_future.into_result()?;
                    Ok(Box::new(paint(&base_image, &color)))
>>>>>>> 2ef5c3b9
                }))
            },
        };
        for dependency in dependencies {
            ctx.graph.add_edge(dependency, self_id, E::default())
                .expect("Tried to create a cycle");
        }
        let task = CloneableLazyTask::new(function);
        ctx.pixmap_task_to_future_map.insert(self, (self_id, task.to_owned()));
        (self_id, task)
    }
}

impl TaskSpecTraits<MaybeFromPool<AlphaChannel>> for ToAlphaChannelTaskSpec {
    fn add_to<'a, 'b, E, Ix>(&'b self, ctx: &mut TaskGraphBuildingContext<'a, E, Ix>)
                         -> (NodeIndex<Ix>, CloneableLazyTask<MaybeFromPool<AlphaChannel>>)
                         where Ix : IndexType, E: Default, 'b: 'a {
        let name: String = self.to_string();
        if let Some((existing_index, existing_future))
                = ctx.alpha_task_to_future_map.get(&self) {
            info!("Matched an existing node: {}", name);
            return (*existing_index, existing_future.to_owned());
        }
        let self_id = ctx.graph.add_node(TaskSpec::from(self));
        let (dependencies, function): (Vec<NodeIndex<Ix>>, LazyTaskFunction<MaybeFromPool<AlphaChannel>>)
                = match self {
            ToAlphaChannelTaskSpec::MakeSemitransparent { base, alpha } => {
                if *alpha == 1.0 {
                    return base.add_to(ctx);
                }
                let alpha: f32 = (*alpha).into();
                let (base_index, base_future) = base.add_to(ctx);
                (vec![base_index],
                Box::new(move || {
                    let base_result: Arc<Box<MaybeFromPool<AlphaChannel>>> = base_future.into_result()?;
                    let mut channel = Arc::unwrap_or_clone(base_result);
                    make_semitransparent(&mut channel, alpha);
                    Ok(channel)
                }))
            },
            ToAlphaChannelTaskSpec::FromPixmap { base } => {
                if let ToPixmapTaskSpec::PaintAlphaChannel {base: base_of_base, ..} = base.deref() {
                    return base_of_base.add_to(ctx);
                }
                let (base_index, base_future) = base.add_to(ctx);
                (vec![base_index],
                Box::new(move || {
                    let base_image: Arc<Box<MaybeFromPool<Pixmap>>> = base_future.into_result()?;
                    Ok(Box::new(to_alpha_channel(base_image.deref())))
                }))
            },
            ToAlphaChannelTaskSpec::StackAlphaOnAlpha { layers } => {
                let mut layer_indices = Vec::with_capacity(layers.len());
                let mut layer_tasks: Vec<CloneableLazyTask<MaybeFromPool<AlphaChannel>>> = Vec::with_capacity(layers.len());
                for layer in layers {
                    let (layer_index, layer_task) = layer.add_to(ctx);
                    layer_indices.push(layer_index);
                    layer_tasks.push(layer_task);
                }
                (layer_indices,
                Box::new(move || {
                    let mut iter = layer_tasks.into_iter();
                    let bg = iter.next().unwrap();
                    let bg_arc: Arc<Box<MaybeFromPool<AlphaChannel>>> = bg.into_result()?;
                    let mut out_image = Arc::unwrap_or_clone(bg_arc);
                    for layer in iter {
                        stack_alpha_on_alpha(&mut out_image, &*(layer.into_result()?));
                    }
                    Ok(out_image)
                }))
            },
            ToAlphaChannelTaskSpec::StackAlphaOnBackground { background, foreground } => {
                if *background == 0.0 {
                    return foreground.add_to(ctx);
                }
                let background = background.0;
                let (fg_index, fg_future) = foreground.add_to(ctx);
                (vec![fg_index],
                 Box::new(move || {
                     let fg_arc: Arc<Box<MaybeFromPool<AlphaChannel>>> = fg_future.into_result()?;
                     let mut fg_image = Arc::unwrap_or_clone(fg_arc);
                     stack_alpha_on_background(background, &mut fg_image);
                     Ok(fg_image)
                 }))
            }
        };
        for dependency in dependencies {
            ctx.graph.add_edge(dependency, self_id, E::default())
                .expect("Tried to create a cycle");
        }
        let task = CloneableLazyTask::new(function);
        ctx.alpha_task_to_future_map.insert(self, (self_id, task.to_owned()));
        (self_id, task)
    }
}

impl TaskSpecTraits<()> for FileOutputTaskSpec {
    fn add_to<'a, 'b, E, Ix>(&'b self, ctx: &mut TaskGraphBuildingContext<'a, E, Ix>)
                         -> (NodeIndex<Ix>, CloneableLazyTask<()>)
                         where Ix : IndexType, E: Default, 'b: 'a {
        let name: String = self.to_string();
        if let Some((existing_index, existing_future))
                = ctx.output_task_to_future_map.get(&self) {
            info!("Matched an existing node: {}", name);
            return (*existing_index, existing_future.to_owned());
        }
        let self_id = ctx.graph.add_node(TaskSpec::from(self));
        let (dependencies, function): (Vec<NodeIndex<Ix>>, LazyTaskFunction<()>) = match self {
            FileOutputTaskSpec::PngOutput {base, destination } => {
                let destination = destination.to_owned();
                let (base_index, base_future) = base.add_to(ctx);
                (vec![base_index], Box::new(move || {
                    Ok(Box::new(png_output(*Arc::unwrap_or_clone(base_future.into_result()?),
                                           destination)?))
                }))
            }
            FileOutputTaskSpec::Symlink {original, link} => {
                let link = link.to_owned();
                let original_path = original.get_path();
                let (base_index, base_future) = original.add_to(ctx);
                (vec![base_index], Box::new(move || {
                    base_future.into_result()?;
                    Ok(Box::new(link_with_logging(original_path, link, true)?))
                }))
            }
        };
        for dependency in dependencies {
            ctx.graph.add_edge(dependency, self_id, E::default())
                .expect("Tried to create a cycle");
        }
        let wrapped_future = CloneableLazyTask::new(function);
        ctx.output_task_to_future_map.insert(self, (self_id, wrapped_future.to_owned()));
        (self_id, wrapped_future)
    }
}

pub type CloneableResult<T> = Result<Arc<Box<T>>, CloneableError>;

/// [TaskSpec] for a task that produces a [Pixmap].
#[derive(Clone, Debug, Ord, PartialOrd, Eq, PartialEq, Hash)]
pub enum ToPixmapTaskSpec {
    Animate {background: Box<ToPixmapTaskSpec>, frames: Vec<ToPixmapTaskSpec>},
    FromSvg {source: PathBuf},
    PaintAlphaChannel {base: Box<ToAlphaChannelTaskSpec>, color: ComparableColor},
    StackLayerOnColor {background: ComparableColor, foreground: Box<ToPixmapTaskSpec>},
    StackLayerOnLayer {background: Box<ToPixmapTaskSpec>, foreground: Box<ToPixmapTaskSpec>},
    None {},
}

/// [TaskSpec] for a task that produces an [AlphaChannel].
#[derive(Clone, Debug, Ord, PartialOrd, Eq, PartialEq, Hash)]
pub enum ToAlphaChannelTaskSpec {
    MakeSemitransparent {base: Box<ToAlphaChannelTaskSpec>, alpha: OrderedFloat<f32>},
    FromPixmap {base: Box<ToPixmapTaskSpec>},
    StackAlphaOnAlpha {layers: Vec<ToAlphaChannelTaskSpec>},
    StackAlphaOnBackground {background: OrderedFloat<f32>, foreground: Box<ToAlphaChannelTaskSpec>}
}

/// [TaskSpec] for a task that doesn't produce a heap object as output.
#[derive(Clone, Debug, Ord, PartialOrd, Eq, PartialEq, Hash)]
pub enum FileOutputTaskSpec {
    PngOutput {base: ToPixmapTaskSpec, destination: PathBuf},
    Symlink {original: Box<FileOutputTaskSpec>, link: PathBuf}
}

impl FileOutputTaskSpec {
    pub(crate) fn get_path(&self) -> PathBuf {
        match self {
            FileOutputTaskSpec::PngOutput { destination, .. } => destination.to_owned(),
            FileOutputTaskSpec::Symlink { link, .. } => link.to_owned()
        }
    }
}

/// Specification of a task that produces one of several output types. Created so that
/// copies of the same task created for different [Material] instances can be deduplicated, since
/// function closures and futures don't implement [Eq] or [Hash].
#[derive(Clone, Debug, Ord, PartialOrd, Eq, PartialEq, Hash)]
pub enum TaskSpec {
    ToPixmap(ToPixmapTaskSpec),
    ToAlphaChannel(ToAlphaChannelTaskSpec),
    FileOutput(FileOutputTaskSpec)
}

impl Display for TaskSpec {
    fn fmt(&self, f: &mut Formatter<'_>) -> std::fmt::Result {
        let inner: Box<&dyn Display> = Box::new(match self {
            TaskSpec::ToPixmap(inner) => inner,
            TaskSpec::ToAlphaChannel(inner) => inner,
            TaskSpec::FileOutput(inner) => inner
        });
        <Box<&dyn Display> as Display>::fmt(&inner, f)
    }
}

impl From<&ToPixmapTaskSpec> for TaskSpec {
    fn from(value: &ToPixmapTaskSpec) -> Self {
        TaskSpec::ToPixmap(value.to_owned())
    }
}

impl From<&ToAlphaChannelTaskSpec> for TaskSpec {
    fn from(value: &ToAlphaChannelTaskSpec) -> Self {
        TaskSpec::ToAlphaChannel(value.to_owned())
    }
}

impl From<&FileOutputTaskSpec> for TaskSpec {
    fn from(value: &FileOutputTaskSpec) -> Self {
        TaskSpec::FileOutput(value.to_owned())
    }
}

#[derive(Clone, Debug, Ord, PartialOrd, Eq, PartialEq, Hash)]
pub struct CloneableError {
    message: String
}

impl From<Error> for CloneableError {
    fn from(value: Error) -> Self {
        CloneableError {message: value.to_string()}
    }
}

#[macro_export]
macro_rules! anyhoo {
    ($($args:expr),+) => {
        $crate::image_tasks::task_spec::CloneableError::from(anyhow::anyhow!($($args),+))
    }
}

impl Display for ToPixmapTaskSpec {
    fn fmt(&self, f: &mut Formatter<'_>) -> std::fmt::Result {
        match self {
            ToPixmapTaskSpec::Animate { background, frames } => {
                write!(f, "Animate({};{})", background, frames.iter().join(";"))
            }
            ToPixmapTaskSpec::FromSvg { source } => {
                write!(f, "{}", source.to_string_lossy())
            }
            ToPixmapTaskSpec::PaintAlphaChannel { base, color } => {
                write!(f, "{}@{}", *base, color)
            }
            ToPixmapTaskSpec::StackLayerOnColor { background, foreground } => {
                write!(f, "{},{}", background, foreground)
            }
            ToPixmapTaskSpec::StackLayerOnLayer { background, foreground } => {
                write!(f, "{},{}", background, foreground)
            }
            ToPixmapTaskSpec::None {} => {
                write!(f, "None")
            },
        }
    }
}

impl Display for FileOutputTaskSpec {
    fn fmt(&self, f: &mut Formatter<'_>) -> std::fmt::Result {
        f.write_str(&match self {
            FileOutputTaskSpec::PngOutput { destination, .. } => {
                destination.to_string_lossy().to_string()
            },
            FileOutputTaskSpec::Symlink { original, link } => {
                format!("Symlink {} -> {}", link.to_string_lossy(), original.to_string())
            }
        })
    }
}

impl Display for ToAlphaChannelTaskSpec {
    fn fmt(&self, f: &mut Formatter<'_>) -> std::fmt::Result {
        match self {
            ToAlphaChannelTaskSpec::MakeSemitransparent { base, alpha } => {
                write!(f, "{:?}@{:?}", base, alpha)
            }
            ToAlphaChannelTaskSpec::FromPixmap {base} => {
                write!(f, "Alpha({:?})", base)
            }
            ToAlphaChannelTaskSpec::StackAlphaOnAlpha {layers} => {
                f.write_str(&layers.iter().join(","))
            }
            ToAlphaChannelTaskSpec::StackAlphaOnBackground {background, foreground} => {
                write!(f, "{},{}", background, foreground)
            }
        }
    }
}


trait TaskSpecFnMetadata: DataAccessDyn {}

impl DataAccessDyn for &TaskSpec {
    fn borrows(&self) -> TypeIds {
        TypeIds::new()
    }

    fn borrow_muts(&self) -> TypeIds {
        TypeIds::new()
    }
}

pub type LazyTaskFunction<T> = Box<dyn FnOnce() -> Result<Box<T>, CloneableError> + Send>;

pub enum CloneableLazyTaskState<T> where T: ?Sized {
    Upcoming {
        function: LazyTaskFunction<T>,
    },
    Finished {
        result: CloneableResult<T>
    }
}

#[derive(Clone,Debug)]
pub struct CloneableLazyTask<T> where T: ?Sized {
    state: Arc<Mutex<CloneableLazyTaskState<T>>>
}

impl <T> Debug for CloneableLazyTaskState<T> where T: ?Sized {
    fn fmt(&self, f: &mut Formatter<'_>) -> std::fmt::Result {
        match self {
            CloneableLazyTaskState::Upcoming { .. } => {
                f.write_str("Upcoming")
            },
            CloneableLazyTaskState::Finished { result } => {
                match result {
                    Ok(..) => f.write_str("Finished(Ok)"),
                    Err(error) => f.write_fmt(
                        format_args!("Finished(Error({}))", error.message))
                }
            }
        }
    }
}

impl <T> CloneableLazyTask<T> where T: ?Sized {
    pub fn new(base: LazyTaskFunction<T>) -> CloneableLazyTask<T> {
        CloneableLazyTask {
            state: Arc::new(Mutex::new(CloneableLazyTaskState::Upcoming {
                function: base
            }))
        }
    }

    /// Consumes this particular copy of the task and returns the result. Trades off readability and
    /// maintainability to maximize the chance of avoiding unnecessary copies.
    pub fn into_result(self) -> CloneableResult<T> {
        let state = self.state;
        let result = Arc::try_unwrap(state);
        match result {
            Ok(mutex) => match mutex.into_inner() {
                Ok(state) => {
                    // We're the last referent to this Lazy, so we don't need to clone anything.
                    match state {
                        CloneableLazyTaskState::Upcoming { function } => {
                            function().map(Arc::new)
                        },
                        CloneableLazyTaskState::Finished { result } => {
                            result
                        },
                    }
                },
                Err(e) => {
                    Err(anyhoo!(e.to_string()))
                }
            },
            Err(arc) => {
                // We're not the last referent to this Lazy, so we need to make at least a shallow
                // copy, which will become deep (via Arc::clone_or_unwrap) if it needs to be
                // mutable.
                let lock_result = arc.lock();
                match lock_result {
                    Ok(mut guard) => replace_with_and_return(
                        guard.deref_mut(),
                        || CloneableLazyTaskState::Finished {result: Err(anyhoo!("replace_with failed")) },
                        |state| -> (CloneableResult<T>, CloneableLazyTaskState<T>) {
                            match state {
                                CloneableLazyTaskState::Upcoming { function } => {
                                    let result = function().map(Arc::new);
                                    (result.to_owned(), CloneableLazyTaskState::Finished { result })
                                },
                                CloneableLazyTaskState::Finished { result } => {
                                    (result.to_owned(), CloneableLazyTaskState::Finished { result })
                                }
                            }
                        }
                    ),
                    Err(e) => {
                        Err(anyhoo!(e.to_string()))
                    }
                }
            }
        }
    }
}

impl ToPixmapTaskSpec {
    /// Used in [TaskSpec::add_to] to deduplicate certain tasks that are redundant.
    fn is_all_black(&self) -> bool {
        match self {
            ToPixmapTaskSpec::None { .. } => panic!("is_all_black() called on None task"),
            ToPixmapTaskSpec::Animate { background, frames } =>
                background.is_all_black() && frames.iter().all(|frame| frame.is_all_black()),
            ToPixmapTaskSpec::FromSvg { source } => !(COLOR_SVGS.contains(&&*source.to_string_lossy())),
            ToPixmapTaskSpec::PaintAlphaChannel { color, .. } => color.is_black_or_transparent(),
            ToPixmapTaskSpec::StackLayerOnColor { background, foreground } =>
                background.is_black_or_transparent() && foreground.is_all_black(),
            ToPixmapTaskSpec::StackLayerOnLayer { background, foreground } => background.is_all_black() && foreground.is_all_black(),
        }
    }
}

impl From<ToPixmapTaskSpec> for ToAlphaChannelTaskSpec {
    fn from(value: ToPixmapTaskSpec) -> Self {
        ToAlphaChannelTaskSpec::FromPixmap {base: Box::new(value)}
    }
}

pub type TaskGraph<E, Ix> = Dag<TaskSpec, E, Ix>;
pub struct TaskGraphBuildingContext<'a, E, Ix> where Ix: IndexType {
    pub graph: TaskGraph<E, Ix>,
    pixmap_task_to_future_map: HashMap<&'a ToPixmapTaskSpec, (NodeIndex<Ix>, CloneableLazyTask<MaybeFromPool<Pixmap>>)>,
    alpha_task_to_future_map: HashMap<&'a ToAlphaChannelTaskSpec, (NodeIndex<Ix>, CloneableLazyTask<MaybeFromPool<AlphaChannel>>)>,
    pub output_task_to_future_map: HashMap<&'a FileOutputTaskSpec, (NodeIndex<Ix>, CloneableLazyTask<()>)>
}

impl <'a,E,Ix> TaskGraphBuildingContext<'a,E,Ix> where Ix: IndexType {
    pub(crate) fn new() -> Self {
        TaskGraphBuildingContext {
            graph: TaskGraph::new(),
            pixmap_task_to_future_map: HashMap::new(),
            alpha_task_to_future_map: HashMap::new(),
            output_task_to_future_map: HashMap::new()
        }
    }
}

lazy_static! {
    pub static ref OUT_DIR: &'static Path = Path::new("./out/");
    pub static ref ASSET_DIR: &'static Path = Path::new("./out/assets/minecraft/textures");
    pub static ref SVG_DIR: &'static Path = Path::new("./svg/");
    pub static ref METADATA_DIR: &'static Path = Path::new("./metadata");
}

pub fn name_to_out_path(name: &str) -> PathBuf {
    let mut out_file_path = ASSET_DIR.to_path_buf();
    out_file_path.push(format!("{}.png", name));
    out_file_path
}

pub fn name_to_svg_path(name: &str) -> PathBuf {
    let mut svg_file_path = SVG_DIR.to_path_buf();
    svg_file_path.push(format!("{}.svg", name));
    svg_file_path
}

pub fn from_svg_task(name: &str) -> ToPixmapTaskSpec {
    ToPixmapTaskSpec::FromSvg {source: name_to_svg_path(name)}
}

pub fn svg_alpha_task(name: &str) -> ToAlphaChannelTaskSpec {
    ToAlphaChannelTaskSpec::from(from_svg_task(name))
}


pub fn paint_task(base: ToAlphaChannelTaskSpec, color: ComparableColor) -> ToPixmapTaskSpec {
        ToPixmapTaskSpec::PaintAlphaChannel {base: Box::new(base), color}
}

pub fn paint_svg_task(name: &str, color: ComparableColor) -> ToPixmapTaskSpec {
    paint_task(ToAlphaChannelTaskSpec::FromPixmap { base: Box::new(from_svg_task(name)) },
               color)
}

pub fn semitrans_svg_task(name: &str, alpha: f32) -> ToAlphaChannelTaskSpec {
    ToAlphaChannelTaskSpec::MakeSemitransparent {
        base: Box::new(ToAlphaChannelTaskSpec::FromPixmap {
            base: Box::new(from_svg_task(name))
        }),
        alpha: alpha.into()}
}

pub fn out_task(name: &str, base: ToPixmapTaskSpec) -> FileOutputTaskSpec {
    FileOutputTaskSpec::PngOutput {base, destination: name_to_out_path(name)}
}

#[macro_export]
macro_rules! stack_alpha {
    ( $( $layers:expr ),+ ) => {
        {
            let layers: Vec<$crate::image_tasks::task_spec::ToAlphaChannelTaskSpec> = vec![$($layers.into()),+];
            let mut layers: Vec<$crate::image_tasks::task_spec::ToAlphaChannelTaskSpec> = layers
                    .into_iter()
                    .flat_map(|layer|
                        if let $crate::image_tasks::task_spec::ToAlphaChannelTaskSpec::StackAlphaOnAlpha {layers: sub_layers } = layer {
                            sub_layers.to_owned()
                        } else {
                            vec![layer]
                        }
                    )
                    .collect();
            layers.sort();
            $crate::image_tasks::task_spec::ToAlphaChannelTaskSpec::StackAlphaOnAlpha {layers}
        }
    }
}

pub fn stack(background: ToPixmapTaskSpec, foreground: ToPixmapTaskSpec) -> ToPixmapTaskSpec {
    if let ToPixmapTaskSpec::PaintAlphaChannel {base: fg_base, color: fg_color} = &foreground {
        if let ToPixmapTaskSpec::PaintAlphaChannel {base: bg_base, color: bg_color} = &background
                && fg_color == bg_color {
            return ToPixmapTaskSpec::PaintAlphaChannel {
                base: Box::new(stack_alpha!(*bg_base.to_owned(), *fg_base.to_owned())),
                color: fg_color.to_owned()
            };
        } else if let ToPixmapTaskSpec::StackLayerOnLayer {background: bg_bg, foreground: bg_fg} = &background
                && let ToPixmapTaskSpec::PaintAlphaChannel {base: bg_fg_base, color: bg_fg_color} = &**bg_fg
                && fg_color == bg_fg_color {
            return ToPixmapTaskSpec::StackLayerOnLayer {
                background: bg_bg.to_owned(),
                foreground: Box::new(ToPixmapTaskSpec::PaintAlphaChannel {
                    base: Box::new(stack_alpha!(*bg_fg_base.to_owned(), *fg_base.to_owned())),
                    color: fg_color.to_owned()
                })
            };
        } else if let ToPixmapTaskSpec::StackLayerOnColor {background: bg_bg, foreground: bg_fg} = &background
                && let ToPixmapTaskSpec::PaintAlphaChannel {base: bg_fg_base, color: bg_fg_color} = &**bg_fg
                && fg_color == bg_fg_color {
            return ToPixmapTaskSpec::StackLayerOnColor {
                background: bg_bg.to_owned(),
                foreground: Box::new(ToPixmapTaskSpec::PaintAlphaChannel {
                    base: Box::new(stack_alpha!(*bg_fg_base.to_owned(), *fg_base.to_owned())),
                    color: fg_color.to_owned()
                })
            };
        }
    }
    ToPixmapTaskSpec::StackLayerOnLayer {
        background: Box::new(background), foreground: Box::new(foreground)
    }
}

#[macro_export]
macro_rules! stack {
    ( $first_layer:expr, $second_layer:expr ) => {
        $crate::image_tasks::task_spec::stack($first_layer.into(), $second_layer.into())
    };
    ( $first_layer:expr, $second_layer:expr, $( $more_layers:expr ),+ ) => {{
        let mut layers_so_far = $crate::stack!($first_layer, $second_layer);
        $( layers_so_far = $crate::stack!(layers_so_far, $more_layers); )+
        layers_so_far
    }};
}

#[macro_export]
macro_rules! stack_on {
    ( $background:expr, $foreground:expr ) => {
        if $background == $crate::image_tasks::color::ComparableColor::TRANSPARENT {
            $foreground
        } else {
            $crate::image_tasks::task_spec::ToPixmapTaskSpec::StackLayerOnColor {
                background: $background,
                foreground: Box::new($foreground.into())
            }
        }
    };
    ( $background:expr, $first_layer:expr, $( $more_layers:expr ),+ ) => {{
        if $background == $crate::image_tasks::color::ComparableColor::TRANSPARENT {
            $crate::stack!($first_layer, $($more_layers),+)
        } else {
            let mut layers_so_far = $crate::stack_on!($background, $first_layer);
            $( layers_so_far = $crate::stack!(layers_so_far, $more_layers); )+
            layers_so_far
        }
    }};
}

#[macro_export]
macro_rules! paint_stack {
    ( $color:expr, $( $layers:expr ),* ) => {
        $crate::image_tasks::task_spec::paint_task(
            $crate::stack_alpha!(
                $(
                    $crate::image_tasks::task_spec::svg_alpha_task($layers)
                ),*).into(),
            $color)
    }
}

impl FromStr for ToPixmapTaskSpec {
    type Err = ();

    fn from_str(s: &str) -> Result<Self, Self::Err> {
        Ok(ToPixmapTaskSpec::FromSvg {
            source: name_to_svg_path(s)
        })
    }
}

impl Mul<f32> for ToAlphaChannelTaskSpec {
    type Output = ToAlphaChannelTaskSpec;

    fn mul(self, rhs: f32) -> Self::Output {
        ToAlphaChannelTaskSpec::MakeSemitransparent {
            base: Box::new(self),
            alpha: OrderedFloat::from(rhs)
        }
    }
}

impl Mul<ComparableColor> for ToAlphaChannelTaskSpec {
    type Output = ToPixmapTaskSpec;

    fn mul(self, rhs: ComparableColor) -> Self::Output {
        paint_task(self, rhs)
    }
}

impl Mul<ComparableColor> for ToPixmapTaskSpec {
    type Output = ToPixmapTaskSpec;
    fn mul(self, rhs: ComparableColor) -> Self::Output {
        match &self {
            ToPixmapTaskSpec::PaintAlphaChannel { base, .. } => {
                ToPixmapTaskSpec::PaintAlphaChannel {
                    base: Box::new(*base.to_owned()),
                    color: rhs
                }
            },
            _ => ToPixmapTaskSpec::PaintAlphaChannel {
                base: Box::new(ToAlphaChannelTaskSpec::FromPixmap { base: Box::new(self) }),
                color: rhs
            }
        }
    }
}<|MERGE_RESOLUTION|>--- conflicted
+++ resolved
@@ -126,13 +126,8 @@
                 let (base_index, base_future) = base.add_to(ctx);
                 (vec![base_index],
                 Box::new(move || {
-<<<<<<< HEAD
                     let base_image: Arc<Box<MaybeFromPool<AlphaChannel>>> = base_future.into_result()?;
-                    Ok(Box::new(paint(&*base_image, &color)))
-=======
-                    let base_image: Arc<Box<AlphaChannel>> = base_future.into_result()?;
                     Ok(Box::new(paint(&base_image, &color)))
->>>>>>> 2ef5c3b9
                 }))
             },
         };
