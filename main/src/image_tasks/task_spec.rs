use std::collections::{HashMap};

use std::fmt::{Debug, Display, Formatter};
use std::hash::Hash;

use std::ops::{Deref, DerefMut, Mul};
<<<<<<< HEAD
use std::path::{Path, PathBuf};
use std::str::FromStr;
use std::sync::{Arc, Mutex};

use cached::lazy_static::lazy_static;
=======
use std::sync::{Arc, Mutex};

>>>>>>> b0613007
use crate::{anyhoo, debug_assert_unreachable};
use include_dir::{Dir, include_dir};
use itertools::{Itertools};

use log::{info};
use png::{BitDepth};
use replace_with::replace_with_and_return;

use resvg::tiny_skia::{Color, Mask, Pixmap};

use crate::image_tasks::animate::animate;
use crate::image_tasks::color::{BIT_DEPTH_FOR_CHANNEL, c, ComparableColor, gray};
use crate::image_tasks::from_svg::{COLOR_SVGS, from_svg, SEMITRANSPARENCY_FREE_SVGS};
<<<<<<< HEAD
use crate::image_tasks::make_semitransparent::{create_alpha_array, make_semitransparent};
=======
use crate::image_tasks::make_semitransparent::{ALPHA_MULTIPLICATION_TABLE, make_semitransparent};
>>>>>>> b0613007
use crate::image_tasks::MaybeFromPool;
use crate::image_tasks::png_output::{copy_out_to_out, png_output};
use crate::image_tasks::repaint::{paint, pixmap_to_mask};
use crate::image_tasks::stack::{stack_alpha_on_alpha, stack_alpha_on_background, stack_alpha_pixel, stack_layer_on_background, stack_layer_on_layer};
use crate::image_tasks::task_spec::ColorDescription::{Rgb, SpecifiedColors};
<<<<<<< HEAD
use crate::image_tasks::task_spec::ColorIterable::{Discrete, MultiplyAlpha, Stacked, Union};
=======
>>>>>>> b0613007
use crate::image_tasks::task_spec::PngMode::{GrayscaleAlpha, GrayscaleOpaque, GrayscaleWithTransparentShade, IndexedRgba, IndexedRgbOpaque, Rgba, RgbOpaque, RgbWithTransparentShade};
use crate::image_tasks::task_spec::Transparency::{AlphaChannel, BinaryTransparency, Opaque};
use crate::TILE_SIZE;

pub trait TaskSpecTraits <T>: Clone + Debug + Display + Ord + Eq + Hash {
    fn add_to<'a, 'b>(&'b self, ctx: &mut TaskGraphBuildingContext)
                         -> CloneableLazyTask<T>
        where 'b: 'a;
}

impl TaskSpecTraits<MaybeFromPool<Pixmap>> for ToPixmapTaskSpec {
    fn add_to<'a, 'b>(&'b self, ctx: &mut TaskGraphBuildingContext)
                         -> CloneableLazyTask<MaybeFromPool<Pixmap>>
                         where 'b: 'a {
        let name: String = self.to_string();
        if let Some(existing_future) = ctx.pixmap_task_to_future_map.get(self) {
            info!("Matched an existing node: {}", name);
            return existing_future.to_owned();
        }
        let function: LazyTaskFunction<MaybeFromPool<Pixmap>> = match self {
            ToPixmapTaskSpec::None { .. } => panic!("Tried to add None task to graph"),
            ToPixmapTaskSpec::Animate { background, frames } => {
                let background_opaque = background.get_transparency(ctx) == Opaque;
                let background_future = background.add_to(ctx);
                let mut frame_futures: Vec<CloneableLazyTask<MaybeFromPool<Pixmap>>>
                    = Vec::with_capacity(frames.len());
                for frame in frames {
                    let frame_future = frame.add_to(ctx);
                    frame_futures.push(frame_future);
                }
                Box::new(move || {
                    let background: Arc<Box<MaybeFromPool<Pixmap>>> = background_future.into_result()?;
                    animate(&background, frame_futures, !background_opaque)
                })
            },
            ToPixmapTaskSpec::FromSvg { source } => {
                let source = source.to_string();
                Box::new(move || {
                    Ok(Box::new(from_svg(source, *TILE_SIZE)?))
                })
            },
            ToPixmapTaskSpec::StackLayerOnColor { background, foreground } => {
                let background: Color = (*background).into();
                let fg_future = foreground.add_to(ctx);
                Box::new(move || {
                    let fg_image: Arc<Box<MaybeFromPool<Pixmap>>> = fg_future.into_result()?;
                    let mut fg_image = Arc::unwrap_or_clone(fg_image);
                    stack_layer_on_background(background, &mut fg_image)?;
                    Ok(fg_image)
                })
            },
            ToPixmapTaskSpec::StackLayerOnLayer { background, foreground } => {
                let bg_future = background.add_to(ctx);
                let fg_future = foreground.add_to(ctx);
                Box::new(move || {
                    let bg_image: Arc<Box<MaybeFromPool<Pixmap>>> = bg_future.into_result()?;
                    let mut out_image = Arc::unwrap_or_clone(bg_image);
                    let fg_image: Arc<Box<MaybeFromPool<Pixmap>>> = fg_future.into_result()?;
                    stack_layer_on_layer(&mut out_image, fg_image.deref());
                    Ok(out_image)
                })
            },
            ToPixmapTaskSpec::PaintAlphaChannel { base, color } => {
                let base_future = base.add_to(ctx);
                let color = color.to_owned();
                Box::new(move || {
                    let base_image: Arc<Box<MaybeFromPool<Mask>>> = base_future.into_result()?;
                    paint(Arc::unwrap_or_clone(base_image).as_ref(), color)
                })
            },
        };
        info!("Adding node: {}", name);
        let task = CloneableLazyTask::new(name, function);
        ctx.pixmap_task_to_future_map.insert(self.to_owned(), task.to_owned());
        task
    }
}

impl TaskSpecTraits<MaybeFromPool<Mask>> for ToAlphaChannelTaskSpec {
    fn add_to<'a, 'b>(&'b self, ctx: &mut TaskGraphBuildingContext)
                         -> CloneableLazyTask<MaybeFromPool<Mask>>
                         where 'b: 'a {
        let name: String = self.to_string();
        if let Some(existing_future)
                = ctx.alpha_task_to_future_map.get(self) {
            info!("Matched an existing node: {}", name);
            return existing_future.to_owned();
        }
        let function: LazyTaskFunction<MaybeFromPool<Mask>> = match self {
            ToAlphaChannelTaskSpec::MakeSemitransparent { base, alpha } => {
                let base_future = base.add_to(ctx);
                let alpha = *alpha;
                Box::new(move || {
                    let base_result: Arc<Box<MaybeFromPool<Mask>>> = base_future.into_result()?;
                    let mut channel = Arc::unwrap_or_clone(base_result);
                    make_semitransparent(&mut channel, alpha);
                    Ok(channel)
                })
            },
            ToAlphaChannelTaskSpec::FromPixmap { base } => {
                let base_future = base.add_to(ctx);
                Box::new(move || {
                    let base_image: Arc<Box<MaybeFromPool<Pixmap>>> = base_future.into_result()?;
                    Ok(Box::new(pixmap_to_mask(&base_image)))
                })
            },
            ToAlphaChannelTaskSpec::StackAlphaOnAlpha { background, foreground } => {
                let bg_future = background.add_to(ctx);
                let fg_future = foreground.add_to(ctx);
                Box::new(move || {
                    let bg_mask: Arc<Box<MaybeFromPool<Mask>>> = bg_future.into_result()?;
                    let mut out_mask = Arc::unwrap_or_clone(bg_mask);
                    let fg_mask: Arc<Box<MaybeFromPool<Mask>>> = fg_future.into_result()?;
                    stack_alpha_on_alpha(&mut out_mask, fg_mask.deref());
                    Ok(out_mask)
                })
            },
            ToAlphaChannelTaskSpec::StackAlphaOnBackground { background, foreground } => {
                let background = *background;
                let fg_future = foreground.add_to(ctx);
                Box::new(move || {
                    let fg_arc: Arc<Box<MaybeFromPool<Mask>>> = fg_future.into_result()?;
                    let mut fg_image = Arc::unwrap_or_clone(fg_arc);
                    stack_alpha_on_background(background, &mut fg_image);
                    Ok(fg_image)
                })
            }
        };
        info!("Adding node: {}", name);
        let task = CloneableLazyTask::new(name, function);
        ctx.alpha_task_to_future_map.insert(self.to_owned(), task.to_owned());
        task
    }
}

impl TaskSpecTraits<()> for FileOutputTaskSpec {
    fn add_to<'a, 'b>(&'b self, ctx: &mut TaskGraphBuildingContext)
                         -> CloneableLazyTask<()>
                         where 'b: 'a {
        let name: String = self.to_string();
        if let Some(existing_future)
                = ctx.output_task_to_future_map.get(self) {
            info!("Matched an existing node: {}", name);
            return existing_future.to_owned();
        }
        let function: LazyTaskFunction<()> = match self {
            FileOutputTaskSpec::PngOutput {base, .. } => {
                let destination_path = self.get_path();
                let base_future = base.add_to(ctx);
                let png_mode = color_description_to_mode(base, ctx);
                Box::new(move || {
                    let base_result = base_future.into_result()?;
                    Ok(Box::new(png_output(*Arc::unwrap_or_clone(base_result),
                                           png_mode, destination_path)?))
                })
            }
            FileOutputTaskSpec::Copy {original, ..} => {
                let link = self.get_path();
                let original_path = original.get_path();
                let base_future = original.add_to(ctx);
                Box::new(move || {
                    base_future.into_result()?;
                    Ok(Box::new(copy_out_to_out(original_path, link)?))
                })
            }
        };
        info!("Adding node: {}", name);
        let wrapped_future = CloneableLazyTask::new(name, function);
        ctx.output_task_to_future_map.insert(self.to_owned(), wrapped_future.to_owned());
        wrapped_future
    }
}

pub type CloneableResult<T> = Result<Arc<Box<T>>, CloneableError>;

/// [TaskSpec] for a task that produces a [Pixmap].
#[derive(Clone, Debug, Ord, PartialOrd, Eq, PartialEq, Hash)]
pub enum ToPixmapTaskSpec {
    Animate {background: Box<ToPixmapTaskSpec>, frames: Vec<ToPixmapTaskSpec>},
    FromSvg {source: String},
    PaintAlphaChannel {base: Box<ToAlphaChannelTaskSpec>, color: ComparableColor},
    StackLayerOnColor {background: ComparableColor, foreground: Box<ToPixmapTaskSpec>},
    StackLayerOnLayer {background: Box<ToPixmapTaskSpec>, foreground: Box<ToPixmapTaskSpec>},
    None {},
}

/// [TaskSpec] for a task that produces an [AlphaChannel].
#[derive(Clone, Debug, Ord, PartialOrd, Eq, PartialEq, Hash)]
pub enum ToAlphaChannelTaskSpec {
    MakeSemitransparent {base: Box<ToAlphaChannelTaskSpec>, alpha: u8},
    FromPixmap {base: ToPixmapTaskSpec},
    StackAlphaOnAlpha {background: Box<ToAlphaChannelTaskSpec>, foreground: Box<ToAlphaChannelTaskSpec>},
    StackAlphaOnBackground {background: u8, foreground: Box<ToAlphaChannelTaskSpec>}
}

/// [TaskSpec] for a task that doesn't produce a heap object as output.
#[derive(Clone, Debug, Ord, PartialOrd, Eq, PartialEq, Hash)]
pub enum FileOutputTaskSpec {
    PngOutput {base: ToPixmapTaskSpec, destination_name: String},
    Copy {original: Box<FileOutputTaskSpec>, link_name: String}
}

impl FileOutputTaskSpec {
    pub(crate) fn get_path(&self) -> String {
        match self {
            FileOutputTaskSpec::PngOutput { destination_name, .. } => {
                let mut out_path = ASSET_DIR.to_string();
                out_path.push_str(destination_name);
                out_path.push_str(".png");
                out_path
            },
            FileOutputTaskSpec::Copy { link_name, .. } => {
                let mut out_path = ASSET_DIR.to_string();
                out_path.push_str(link_name);
                out_path.push_str(".png");
                out_path
            }
        }
    }
}

/// Specification of a task that produces one of several output types. Created so that
/// copies of the same task created for different [Material] instances can be deduplicated, since
/// function closures and futures don't implement [Eq] or [Hash].
#[derive(Clone, Debug, Ord, PartialOrd, Eq, PartialEq, Hash)]
pub enum TaskSpec {
    ToPixmap(ToPixmapTaskSpec),
    ToAlphaChannel(ToAlphaChannelTaskSpec),
    FileOutput(FileOutputTaskSpec)
}

impl Display for TaskSpec {
    fn fmt(&self, f: &mut Formatter<'_>) -> std::fmt::Result {
        match self {
            TaskSpec::ToPixmap(inner) => (inner as &dyn Display).fmt(f),
            TaskSpec::ToAlphaChannel(inner) => (inner as &dyn Display).fmt(f),
            TaskSpec::FileOutput(inner) => (inner as &dyn Display).fmt(f),
        }
    }
}

impl From<&ToPixmapTaskSpec> for TaskSpec {
    fn from(value: &ToPixmapTaskSpec) -> Self {
        TaskSpec::ToPixmap(value.to_owned())
    }
}

impl From<&ToAlphaChannelTaskSpec> for TaskSpec {
    fn from(value: &ToAlphaChannelTaskSpec) -> Self {
        TaskSpec::ToAlphaChannel(value.to_owned())
    }
}

impl From<&FileOutputTaskSpec> for TaskSpec {
    fn from(value: &FileOutputTaskSpec) -> Self {
        TaskSpec::FileOutput(value.to_owned())
    }
}

#[derive(Clone, Debug, Ord, PartialOrd, Eq, PartialEq, Hash)]
pub struct CloneableError {
    message: String
}

impl <T> From<T> for CloneableError where T: ToString {
    fn from(value: T) -> Self {
        CloneableError {message: value.to_string()}
    }
}

#[macro_export]
macro_rules! anyhoo {
    ($($args:expr),+ $(,)?) => {
        $crate::image_tasks::task_spec::CloneableError::from(anyhow::anyhow!($($args),+))
    }
}

impl Display for ToPixmapTaskSpec {
    fn fmt(&self, f: &mut Formatter<'_>) -> std::fmt::Result {
        match self {
            ToPixmapTaskSpec::Animate { background, frames } => {
                write!(f, "animate({};{})", background, frames.iter().join(";"))
            }
            ToPixmapTaskSpec::FromSvg { source } => {
                f.write_str(source)
            }
            ToPixmapTaskSpec::PaintAlphaChannel { base, color } => {
                if let ToAlphaChannelTaskSpec::FromPixmap {base: base_of_base} = &**base {
                    write!(f, "{}@{}", *base_of_base, color)
                } else {
                    write!(f, "{}@{}", *base, color)
                }
            }
            ToPixmapTaskSpec::StackLayerOnColor { background, foreground } => {
                write!(f, "{}+{}", background, foreground)
            }
            ToPixmapTaskSpec::StackLayerOnLayer { background, foreground } => {
                write!(f, "({}+{})", background, foreground)
            }
            ToPixmapTaskSpec::None {} => {
                write!(f, "None")
            },
        }
    }
}

impl Display for FileOutputTaskSpec {
    fn fmt(&self, f: &mut Formatter<'_>) -> std::fmt::Result {
        f.write_str(&match self {
            FileOutputTaskSpec::PngOutput { .. } => {
                self.get_path()
            },
            FileOutputTaskSpec::Copy { original, .. } => {
                format!("symlink({} -> {})", self.get_path(), original.get_path())
            }
        })
    }
}

impl Display for ToAlphaChannelTaskSpec {
    fn fmt(&self, f: &mut Formatter<'_>) -> std::fmt::Result {
        match self {
            ToAlphaChannelTaskSpec::MakeSemitransparent { base, alpha } => {
                write!(f, "{}@{}", base, alpha)
            }
            ToAlphaChannelTaskSpec::FromPixmap {base} => {
                write!(f, "alpha({})", base)
            }
            ToAlphaChannelTaskSpec::StackAlphaOnAlpha {background, foreground} => {
                write!(f, "({}+{})", background, foreground)
            }
            ToAlphaChannelTaskSpec::StackAlphaOnBackground {background, foreground} => {
                write!(f, "({}+{})", background, foreground)
            }
        }
    }
}

pub type LazyTaskFunction<T> = Box<dyn FnOnce() -> Result<Box<T>, CloneableError> + Send>;

pub enum CloneableLazyTaskState<T> where T: ?Sized {
    Upcoming {
        function: LazyTaskFunction<T>,
    },
    Finished {
        result: CloneableResult<T>
    }
}

#[derive(Clone,Debug)]
pub struct CloneableLazyTask<T> where T: ?Sized {
    pub name: String,
    state: Arc<Mutex<CloneableLazyTaskState<T>>>
}

impl <T> Debug for CloneableLazyTaskState<T> where T: ?Sized {
    fn fmt(&self, f: &mut Formatter<'_>) -> std::fmt::Result {
        match self {
            CloneableLazyTaskState::Upcoming { .. } => {
                f.write_str("Upcoming")
            },
            CloneableLazyTaskState::Finished { result } => {
                match result {
                    Ok(..) => f.write_str("Ok"),
                    Err(error) => f.write_fmt(
                        format_args!("Error({})", error.message))
                }
            }
        }
    }
}

impl <T> CloneableLazyTask<T> where T: ?Sized {
    pub fn new(name: String, base: LazyTaskFunction<T>) -> CloneableLazyTask<T> {
        CloneableLazyTask {
            name,
            state: Arc::new(Mutex::new(CloneableLazyTaskState::Upcoming {
                function: base
            }))
        }
    }

    /// Consumes this particular copy of the task and returns the result. Trades off readability and
    /// maintainability to maximize the chance of avoiding unnecessary copies.
    pub fn into_result(self) -> CloneableResult<T> {
        match Arc::try_unwrap(self.state) {
            Ok(exclusive_state) => {
                // We're the last referent to this Lazy, so we don't need to clone anything.
                match exclusive_state.into_inner() {
                    Ok(state) => match state {
                        CloneableLazyTaskState::Upcoming { function } => {
                            info!("Starting task {}", self.name);
                            let result: CloneableResult<T> = function().map(Arc::new);
                            info!("Finished task {}", self.name);
                            info!("Unwrapping the only reference to {}", self.name);
                            result
                        },
                        CloneableLazyTaskState::Finished { result } => {
                            info!("Unwrapping the last reference to {}", self.name);
                            result
                        },
                    }
                    Err(e) => Err(e.into())
                }
            }
            Err(shared_state) => {
                match shared_state.lock() {
                    Ok(mut locked_state) => {
                        replace_with_and_return(
                            locked_state.deref_mut(),
                            || CloneableLazyTaskState::Finished {
                                result: Err(anyhoo!("replace_with_and_return_failed"))
                            },
                            |exec_state| {
                                match exec_state {
                                    CloneableLazyTaskState::Upcoming { function} => {
                                        info! ("Starting task {}", self.name);
                                        let result: CloneableResult<T> = function().map(Arc::new);
                                        info! ("Finished task {}", self.name);
                                        info!("Unwrapping one of {} references to {} after computing it",
                                            Arc::strong_count(&shared_state), self.name);
                                        (result.to_owned(), CloneableLazyTaskState::Finished { result })
                                    },
                                    CloneableLazyTaskState::Finished { result } => {
                                        info!("Unwrapping one of {} references to {}",
                                            Arc::strong_count(&shared_state), self.name);
                                        (result.to_owned(), CloneableLazyTaskState::Finished { result })
                                    },
                                }
                            }
                        )
                    }
                    Err(e) => Err(e.into())
                }
            }
        }
    }
}

<<<<<<< HEAD
fn stack_alpha_vecs(background: &Vec<u8>, foreground: &Vec<u8>) -> Vec<u8> {
=======
fn stack_alpha_vecs(background: &[u8], foreground: &[u8]) -> Vec<u8> {
>>>>>>> b0613007
    let mut combined: Vec<u8> = background.iter().flat_map(|bg_alpha|
        foreground.iter().map(move |fg_alpha| stack_alpha_pixel(*bg_alpha, *fg_alpha)))
        .unique().collect();
    combined.sort();
    combined.dedup();
    combined
}

<<<<<<< HEAD
fn multiply_alpha_vec(alphas: &Vec<u8>, rhs: f32) -> Vec<u8> {
    if rhs == 0.0 {
        vec![0]
    } else if rhs == 1.0 {
        alphas.to_owned()
    } else {
        let alpha_array = create_alpha_array(rhs.into());
=======
fn multiply_alpha_vec(alphas: &Vec<u8>, rhs: u8) -> Vec<u8> {
    if rhs == 0 {
        vec![0]
    } else if rhs == u8::MAX {
        alphas.to_owned()
    } else {
        let alpha_array = &ALPHA_MULTIPLICATION_TABLE[rhs as usize];
>>>>>>> b0613007
        let mut output: Vec<u8> = alphas.iter().map(|x|
            alpha_array[*x as usize]).collect();
        // Don't need to sort because input is sorted
        output.dedup();
        output
<<<<<<< HEAD
    }
}

#[derive(Clone, Debug, Eq, PartialEq)]
pub enum ColorIterable {
    Discrete(Vec<ComparableColor>),
    MultiplyAlpha {color: ComparableColor, alphas: Vec<u8>},
    Union(Box<ColorIterable>, Box<ColorIterable>),
    Stacked {backgrounds: Box<ColorIterable>, foregrounds: Box<ColorIterable>}
}

impl ColorIterable {
    fn transparency(&self) -> Transparency {
        if self.contains_semitransparency() {
            AlphaChannel
        } else if self.contains_alpha(0) {
            BinaryTransparency
        } else {
            Opaque
        }
    }

    fn has_non_gray(&self) -> bool {
        match self {
            Discrete(vec) => vec.iter().any(|color| !color.is_gray()),
            MultiplyAlpha { color, .. } => !color.is_gray(),
            Union(left, right) => left.has_non_gray() || right.has_non_gray(),
            Stacked { backgrounds, foregrounds } =>
                foregrounds.has_non_gray() || (backgrounds.has_non_gray() && foregrounds.transparency() != Opaque)
        }
    }

    fn union(&self, other: &ColorIterable) -> ColorIterable {
        if self == other {
            self.to_owned()
        } else if let Discrete(colors) = self
            && let Discrete(other_colors) = other {
            let mut combined_colors = colors.clone();
            combined_colors.extend(other_colors);
            combined_colors.sort();
            combined_colors.dedup();
            Discrete(combined_colors)
        } else if let MultiplyAlpha {color, alphas} = self
            && let MultiplyAlpha {color: other_color, alphas: other_alphas} = other
            && color == other_color {
            let mut combined_alphas = alphas.to_owned();
            combined_alphas.extend(other_alphas);
            combined_alphas.sort();
            combined_alphas.dedup();
            MultiplyAlpha {color: *color, alphas: combined_alphas}
        } else {
            Union(self.to_owned().into(), other.to_owned().into())
        }
    }
}

impl IntoIterator for ColorIterable {
    type Item = ComparableColor;
    type IntoIter = Box<dyn Iterator<Item=ComparableColor>>;

    fn into_iter(self) -> Self::IntoIter {
        match self {
            Discrete(vec) => Box::new(vec.into_iter()),
            MultiplyAlpha { color, alphas } =>
                Box::new(alphas.into_iter().map(move |alpha| color * (alpha as f32 / 255.0)).unique()),
            Union(left, right) =>
            Box::new(left.into_iter().chain(right.into_iter()).unique()),
            Stacked { backgrounds, foregrounds } => {
                let foregrounds: Vec<ComparableColor> = foregrounds.into_iter().collect();
                Box::new(backgrounds.into_iter().flat_map(move |bg_color|
                    bg_color.under(foregrounds.iter().copied()).into_iter()).unique())
            }
        }
=======
>>>>>>> b0613007
    }
}

#[derive(Clone)]
pub enum ColorDescription {
    SpecifiedColors(Vec<ComparableColor>),
    Rgb(Transparency)
}

impl Transparency {
    pub fn stack_on(&self, other: &Transparency) -> Transparency {
        if *self == Opaque || *other == Opaque {
            Opaque
        } else if *self == BinaryTransparency && *other == BinaryTransparency {
            BinaryTransparency
        } else {
            AlphaChannel
        }
    }

    pub fn put_adjacent(&self, other: &Transparency) -> Transparency {
        if *self == AlphaChannel || *other == AlphaChannel {
            AlphaChannel
        } else if *self == Opaque && *other == Opaque {
            Opaque
        } else {
            BinaryTransparency
        }
    }
}

<<<<<<< HEAD
const BINARY_SEARCH_THRESHOLD: usize = 1024;

impl ColorIterable {
    pub fn contains_alpha(&self, needle_alpha: u8) -> bool {
        match self {
            Discrete(vec) => {
                if vec.len() <= BINARY_SEARCH_THRESHOLD {
                    vec.iter().any(|color| color.alpha() == needle_alpha)
                } else {
                    match vec.binary_search(&ComparableColor {
                        alpha: needle_alpha,
                        red: 0,
                        green: 0,
                        blue: 0
                    }) {
                        Ok(_) => true,
                        Err(insert_black_index) => match vec[insert_black_index..].binary_search(&ComparableColor {
                            alpha: needle_alpha,
                            red: u8::MAX,
                            green: u8::MAX,
                            blue: u8::MAX
                        }) {
                            Ok(_) => true,
                            Err(insert_white_index) => insert_white_index > 0
                        }
                    }
                }
            },
            MultiplyAlpha {color, alphas} => {
                let alpha_array = create_alpha_array((color.alpha() as f32 / 255.0).into());
                alphas.iter().any(|alpha| alpha_array[*alpha as usize] == needle_alpha)
            },
            Union(left, right) => {
                left.contains_alpha(needle_alpha) || right.contains_alpha(needle_alpha)
            },
            Stacked { backgrounds, foregrounds } => {
                for background_alpha in needle_alpha..=u8::MAX {
                    let foreground_alphas: Vec<u8> = (0..=u8::MAX)
                        .filter(|foreground_alpha| stack_alpha_pixel(background_alpha, *foreground_alpha) == needle_alpha)
                        .collect();
                    if !foreground_alphas.is_empty() && backgrounds.contains_alpha(background_alpha)
                            && foreground_alphas.into_iter().any(|foreground_alpha| foregrounds.contains_alpha(foreground_alpha)){
                        return true;
                    }
                }
                false
            }
        }
    }

    pub fn contains_semitransparency(&self) -> bool {
        match self {
            Discrete(vec) => {
                match vec[0].alpha {
                    0 => if vec.len() == 1 {
                        false
                    } else { match vec[1].alpha {
                            #[cfg(debug_assertions)]
                            0 => panic!("Transparent color included twice"),
                            u8::MAX => false,
                            _ => true
                        }
                    }
                    u8::MAX => false,
                    _ => true,
                }
            },
            MultiplyAlpha {color, alphas} => {
                *alphas != vec![0]
                    && color.alpha() > 0
                    && (alphas.len() > 2 || alphas[alphas.len() - 1] != u8::MAX
                        || color.alpha() != u8::MAX)
            },
            Union(left, right) => left.contains_semitransparency()
                    || right.contains_semitransparency(),
            Stacked { backgrounds, foregrounds } => {
                foregrounds.contains_semitransparency() &&
                    (backgrounds.contains_semitransparency() || backgrounds.contains_alpha(0))
                || foregrounds.contains_alpha(0) && backgrounds.contains_semitransparency()
            }
        }
    }
}
=======
// Should be more than the number of colors allowed in an indexed-mode PNG, since blending over a
// solid color may narrow the list of distinct colors.
const MAX_SPECIFIED_COLORS: usize = 384;
>>>>>>> b0613007

impl ColorDescription {
    pub fn transparency(&self) -> Transparency {
        match self {
            SpecifiedColors(colors) => {
                if contains_semitransparency(colors) {
                    AlphaChannel
                } else if contains_alpha(colors, 0) {
                    BinaryTransparency
                } else {
                    Opaque
                }
            },
            Rgb(transparency) => *transparency
        }
    }

    fn collapse_specified(colors: Vec<ComparableColor>) -> ColorDescription {
        if colors.len() <= MAX_SPECIFIED_COLORS {
            SpecifiedColors(colors)
        } else {
            Rgb(SpecifiedColors(colors).transparency())
        }
    }

    pub fn stack_on(&self, background: &ColorDescription) -> ColorDescription {
        match background {
            Rgb(transparency) => Rgb(self.transparency().stack_on(transparency)),
            SpecifiedColors(bg_colors) => {
                match &self {
                    Rgb(transparency) => Rgb(transparency.stack_on(&background.transparency())),
                    SpecifiedColors(fg_colors) => {
                        match self.transparency() {
                            Opaque => SpecifiedColors(fg_colors.clone()),
                            BinaryTransparency => {
                                let mut combined_colors = fg_colors.to_owned();
                                combined_colors.extend(bg_colors);
                                combined_colors.sort();
                                combined_colors.dedup();
                                Self::collapse_specified(combined_colors)
                            }
                            AlphaChannel => {
                                let mut combined_colors: Vec<ComparableColor> = bg_colors.iter().flat_map(|bg_color|
                                    bg_color.under(fg_colors.iter().copied()).into_iter()
                                ).unique().collect();
                                combined_colors.sort();
                                combined_colors.dedup();
                                Self::collapse_specified(combined_colors)
                            }
                        }
                    }
                }
            }
        }
    }

    pub fn put_adjacent(&self, neighbor: &ColorDescription) -> ColorDescription {
        match neighbor {
            Rgb(transparency) => Rgb(self.transparency().put_adjacent(transparency)),
            SpecifiedColors(neighbor_colors) => {
                match self {
                    Rgb(transparency) => Rgb(transparency.put_adjacent(&neighbor.transparency())),
                    SpecifiedColors(self_colors) => {
                        let mut combined_colors = self_colors.to_owned();
                        combined_colors.extend(neighbor_colors);
                        combined_colors.sort();
                        combined_colors.dedup();
                        Self::collapse_specified(combined_colors)
                    }
                }
            }
        }
    }
}

#[derive(Clone, Debug, Eq, PartialEq)]
pub enum PngMode {
    IndexedRgbOpaque(Vec<ComparableColor>),
    IndexedRgba(Vec<ComparableColor>),
    GrayscaleOpaque(BitDepth),
    GrayscaleWithTransparentShade {
        bit_depth: BitDepth,
        transparent_shade: u8,
    },
    GrayscaleAlpha,
    RgbOpaque,
    RgbWithTransparentShade(ComparableColor),
    Rgba
}

#[derive(Eq, PartialEq, Copy, Clone, Debug)]
pub enum Transparency {
    Opaque,
    BinaryTransparency,
    AlphaChannel
}

fn palette_bits_per_pixel(len: usize) -> usize {
    if len <= 2 {
        1
    } else if len <= 4 {
        2
    } else if len <= 16 {
        4
    } else if len <= 256 {
        8
    } else {
        panic!("Indexed mode with more than 256 colors not supported")
    }
}

impl PngMode {
    pub fn bits_per_pixel(&self) -> usize {
        match self {
            IndexedRgbOpaque(palette) => palette_bits_per_pixel(palette.len()),
            IndexedRgba(palette) => palette_bits_per_pixel(palette.len()),
            GrayscaleOpaque(bit_depth) => bit_depth_to_u32(bit_depth) as usize,
            GrayscaleWithTransparentShade { bit_depth, .. } => bit_depth_to_u32(bit_depth) as usize,
            GrayscaleAlpha => 16,
            RgbOpaque => 24,
            RgbWithTransparentShade(_) => 24,
            Rgba => 32
        }
    }
}

pub fn channel_to_bit_depth(input: u8, depth: BitDepth) -> u16 {
    match depth {
        BitDepth::One => if input < 0x80 { 0 } else { 1 },
        BitDepth::Two => {
            (input as u16 + (0x055/2)) / 0x55
        },
        BitDepth::Four => {
            (input as u16 + (0x011/2)) / 0x11
        },
        BitDepth::Eight => input as u16,
        BitDepth::Sixteen => input as u16 * 0x101
    }
}

pub fn bit_depth_to_u32(depth: &BitDepth) -> u32 {
    match depth {
        BitDepth::One => 1,
        BitDepth::Two => 2,
        BitDepth::Four => 4,
        BitDepth::Eight => 8,
        BitDepth::Sixteen => 16
    }
}

pub fn u32_to_bit_depth_max_eight(depth: u32) -> BitDepth {
    match depth {
        1 => BitDepth::One,
        2 => BitDepth::Two,
        4 => BitDepth::Four,
        8 => BitDepth::Eight,
        _ => debug_assert_unreachable()
    }
<<<<<<< HEAD
}

lazy_static! {
    static ref ALL_ALPHA_VALUES: Vec<u8> = (0..=u8::MAX).collect();
=======
>>>>>>> b0613007
}

const ALL_U8S: &[u8; u8::MAX as usize + 1] = &ALPHA_MULTIPLICATION_TABLE[u8::MAX as usize];

impl ToAlphaChannelTaskSpec {
    fn get_possible_alpha_values(&self, ctx: &mut TaskGraphBuildingContext) -> Vec<u8> {
        if let Some(alpha_vec) = ctx.alpha_task_to_alpha_map.get(self) {
            return alpha_vec.to_owned();
        }
        let alpha_vec: Vec<u8> = match self {
            ToAlphaChannelTaskSpec::MakeSemitransparent { alpha, base } => {
<<<<<<< HEAD
                multiply_alpha_vec(&base.get_possible_alpha_values(ctx), **alpha)
            }
            ToAlphaChannelTaskSpec::FromPixmap { base } => {

                     base.get_possible_alpha_values(ctx)
=======
                multiply_alpha_vec(&base.get_possible_alpha_values(ctx), *alpha)
            }
            ToAlphaChannelTaskSpec::FromPixmap { base } => {
                base.get_possible_alpha_values(ctx)
>>>>>>> b0613007
            }
            ToAlphaChannelTaskSpec::StackAlphaOnAlpha { background, foreground } => {
                stack_alpha_vecs(&background.get_possible_alpha_values(ctx),
                                 &foreground.get_possible_alpha_values(ctx))
            }
            ToAlphaChannelTaskSpec::StackAlphaOnBackground { background: background_alpha, foreground } => {
<<<<<<< HEAD
                stack_alpha_vecs(&foreground.get_possible_alpha_values(ctx), &vec![(**background_alpha * 255.0 + 0.5) as u8])
=======
                stack_alpha_vecs(&[*background_alpha], &foreground.get_possible_alpha_values(ctx))
>>>>>>> b0613007
            }
        };
        ctx.alpha_task_to_alpha_map.insert(self.to_owned(), alpha_vec.to_owned());
        alpha_vec
    }
}

fn color_description_to_mode(task: &ToPixmapTaskSpec, ctx: &mut TaskGraphBuildingContext) -> PngMode {
    match task.get_color_description(ctx) {
        SpecifiedColors(mut colors) => {
            let transparency = task.get_transparency(ctx);
            let have_non_gray = colors.iter().any(|color| !color.is_gray());
            let max_indexed_size = 256;
            colors.truncate(max_indexed_size + 1);
            if colors.len() > max_indexed_size && have_non_gray {
                return match transparency {
                    Opaque => RgbOpaque,
                    BinaryTransparency => RgbWithTransparentShade(c(0xc0ff3e)),
                    AlphaChannel => Rgba
                };
            }
            if colors.len() >= max_indexed_size && !have_non_gray {
                if transparency == Opaque {
                    GrayscaleOpaque(BitDepth::Eight)
                } else {
                    GrayscaleAlpha
                }
            } else {
                let mut grayscale_bits = 1;
                for color in colors.iter() {
<<<<<<< HEAD
                    let color_bit_depth = bit_depth_to_u32(&color.bit_depth());
=======
                    let color_bit_depth = bit_depth_to_u32(
                        &BIT_DEPTH_FOR_CHANNEL[color.red() as usize]);
>>>>>>> b0613007
                    grayscale_bits = grayscale_bits.max(color_bit_depth);
                    if grayscale_bits == 8 {
                        break;
                    }
                }
                let grayscale_bit_depth = u32_to_bit_depth_max_eight(grayscale_bits);
                let indexed_mode = if transparency == Opaque {
                    IndexedRgbOpaque(colors.to_owned())
                } else {
                    IndexedRgba(colors.to_owned())
                };
                if have_non_gray {
                    return indexed_mode;
                }
                let grayscale_mode = match transparency {
                    AlphaChannel => GrayscaleAlpha,
                    BinaryTransparency => {
                        let grayscale_shades = match grayscale_bit_depth {
                            BitDepth::One => vec![ComparableColor::BLACK, ComparableColor::WHITE],
                            BitDepth::Two => vec![gray(0x00), gray(0x55), gray(0xAA), gray(0xFF)],
                            BitDepth::Four => (0..16).map(|n| gray(n * 0x11)).collect(),
                            BitDepth::Eight => ALL_U8S.iter().copied().map(gray).collect(),
                            BitDepth::Sixteen => debug_assert_unreachable()
                        };
                        match grayscale_shades.into_iter().find(|color| !colors.contains(color)) {
                            Some(unused) => GrayscaleWithTransparentShade {
                                bit_depth: grayscale_bit_depth,
                                transparent_shade: unused.red()
                            },
                            None => match grayscale_bit_depth {
                                BitDepth::One => GrayscaleWithTransparentShade {
                                    bit_depth: BitDepth::Two, transparent_shade: 0x55
                                },
                                BitDepth::Two => GrayscaleWithTransparentShade {
                                    bit_depth: BitDepth::Four, transparent_shade: 0x22
                                },
                                BitDepth::Four => GrayscaleWithTransparentShade {
                                    bit_depth: BitDepth::Eight, transparent_shade: 0x08
                                },
                                BitDepth::Eight => GrayscaleAlpha,
                                BitDepth::Sixteen => debug_assert_unreachable()
                            }
                        }
                    },
                    Opaque => GrayscaleOpaque(grayscale_bit_depth)
                };
                if grayscale_mode.bits_per_pixel() <= indexed_mode.bits_per_pixel() {
                    grayscale_mode
                } else {
                    indexed_mode
                }
            }
        },
        Rgb(Opaque) => RgbOpaque,
        Rgb(BinaryTransparency) => RgbWithTransparentShade(c(0xc0ff3e)),
        Rgb(AlphaChannel) => Rgba
    }
}

const BINARY_SEARCH_THRESHOLD: usize = 1024;

fn contains_alpha(vec: &Vec<ComparableColor>, needle_alpha: u8) -> bool {
    if vec.len() <= BINARY_SEARCH_THRESHOLD {
        vec.iter().any(|color| color.alpha() == needle_alpha)
    } else {
        match vec.binary_search(&ComparableColor {
            alpha: needle_alpha,
            red: 0,
            green: 0,
            blue: 0
        }) {
            Ok(_) => true,
            Err(insert_black_index) => match vec[insert_black_index..].binary_search(&ComparableColor {
                alpha: needle_alpha,
                red: u8::MAX,
                green: u8::MAX,
                blue: u8::MAX
            }) {
                Ok(_) => true,
                Err(insert_white_index) => insert_white_index > 0
            }
        }
    }
}

pub fn contains_semitransparency(vec: &Vec<ComparableColor>) -> bool {
    match vec[0].alpha {
        0 => if vec.len() == 1 {
            false
        } else { match vec[1].alpha {
            0 => panic!("Transparent color included twice"),
            u8::MAX => false,
            _ => true
        }
        }
        u8::MAX => false,
        _ => true,
    }
}

impl ToPixmapTaskSpec {

    fn get_transparency(&self, ctx: &mut TaskGraphBuildingContext) -> Transparency {
        if let Some(transparency) = ctx.pixmap_task_to_transparency_map.get(self) {
            *transparency
        } else {
            let transparency = self.get_color_description(ctx).transparency();
            ctx.pixmap_task_to_transparency_map.insert(self.to_owned(), transparency);
            transparency
        }
    }

    /// Used in [TaskSpec::add_to] to deduplicate certain tasks that are redundant.
    fn get_color_description(&self, ctx: &mut TaskGraphBuildingContext) -> ColorDescription {
        if let Some(desc) = ctx.pixmap_task_to_color_map.get(self) {
            return (*desc).to_owned();
        }
        let desc = match self {
            ToPixmapTaskSpec::None { .. } => panic!("get_discrete_colors() called on None task"),
            ToPixmapTaskSpec::Animate { background, frames } => {
                let background_desc = background.get_color_description(ctx);
                let mut current_desc: Option<ColorDescription> = None;
                for frame in frames {
                    let frame_desc
                        = frame.get_color_description(ctx).stack_on(&background_desc);
                    current_desc = Some(match current_desc {
                        None => frame_desc,
                        Some(other_frames_desc) => frame_desc.put_adjacent(&other_frames_desc)
                    });
                }
                current_desc.unwrap()
            },
            ToPixmapTaskSpec::FromSvg { source } => {
                if COLOR_SVGS.contains(&source.as_str()) {
                    if SEMITRANSPARENCY_FREE_SVGS.contains(&source.as_str()) {
                        Rgb(BinaryTransparency)
                    } else {
                        Rgb(AlphaChannel)
                    }
<<<<<<< HEAD
                } else if SEMITRANSPARENCY_FREE_SVGS.contains(&source) {
                    SpecifiedColors(Discrete(vec![ComparableColor::TRANSPARENT, ComparableColor::BLACK]))
                } else {
                    SpecifiedColors(MultiplyAlpha {color: ComparableColor::BLACK, alphas: (0..=u8::MAX).collect()})
=======
                } else if SEMITRANSPARENCY_FREE_SVGS.contains(&source.as_str()) {
                    SpecifiedColors(vec![ComparableColor::TRANSPARENT, ComparableColor::BLACK])
                } else {
                    SpecifiedColors(ALL_U8S.iter()
                        .map(|alpha| ComparableColor { red: 0, green: 0, blue: 0, alpha: *alpha}).collect())
>>>>>>> b0613007
                }
            },
            ToPixmapTaskSpec::PaintAlphaChannel { color, base } => {
                SpecifiedColors({
                    let alpha_array = ALPHA_MULTIPLICATION_TABLE[color.alpha() as usize];
                    let mut colored_alphas: Vec<ComparableColor> = base
                        .get_possible_alpha_values(ctx)
                        .into_iter()
                        .map(|alpha| ComparableColor {
                            red: color.red(),
                            green: color.green(),
                            blue: color.blue(),
                            alpha: alpha_array[alpha as usize]
                        })
                        .collect();
                    colored_alphas.sort();
                    colored_alphas.dedup();
                    colored_alphas
                })
            },
            ToPixmapTaskSpec::StackLayerOnColor { background, foreground } => {
                let background = *background;
<<<<<<< HEAD
                foreground.get_color_description(ctx).stack_on(&SpecifiedColors(Discrete(vec![background])))
=======
                foreground.get_color_description(ctx).stack_on(&SpecifiedColors(vec![background]))
>>>>>>> b0613007
            }
            ToPixmapTaskSpec::StackLayerOnLayer { background, foreground } => {
                foreground.get_color_description(ctx).stack_on(&background.get_color_description(ctx))
            }
        };
        ctx.pixmap_task_to_color_map.insert(self.to_owned(), desc.to_owned());
        desc
    }

    fn get_possible_alpha_values(&self, ctx: &mut TaskGraphBuildingContext) -> Vec<u8> {
        if let Some(alphas) = ctx.pixmap_task_to_alpha_map.get(self) {
            alphas.to_owned()
        } else {
            let colors = self.get_color_description(ctx);
            let alphas = match colors.transparency() {
                AlphaChannel => match colors {
<<<<<<< HEAD
                    Rgb(_) => (0..=u8::MAX).collect(),
                    SpecifiedColors(colors) => if let Discrete(vec) = &colors
                        && vec.len() <= BINARY_SEARCH_THRESHOLD {
=======
                    Rgb(_) => ALL_U8S.to_vec(),
                    SpecifiedColors(vec) => {
>>>>>>> b0613007
                        let mut alphas: Vec<u8> = vec.into_iter().map(|color| color.alpha()).collect();
                        alphas.sort();
                        alphas.dedup();
                        alphas
<<<<<<< HEAD
                    } else {
                        (0..=u8::MAX)
                            .filter(|alpha| colors.contains_alpha(*alpha))
                            .collect()
=======
>>>>>>> b0613007
                    }
                },
                BinaryTransparency => vec![0, u8::MAX],
                Opaque => vec![u8::MAX]
            };
            ctx.pixmap_task_to_alpha_map.insert(self.to_owned(), alphas.to_owned());
            alphas
        }
    }
}

impl From<ToPixmapTaskSpec> for ToAlphaChannelTaskSpec {
    fn from(value: ToPixmapTaskSpec) -> Self {
        ToAlphaChannelTaskSpec::FromPixmap {base: value}
    }
}

pub struct TaskGraphBuildingContext {
    pixmap_task_to_future_map: HashMap<ToPixmapTaskSpec, CloneableLazyTask<MaybeFromPool<Pixmap>>>,
    alpha_task_to_future_map: HashMap<ToAlphaChannelTaskSpec, CloneableLazyTask<MaybeFromPool<Mask>>>,
    pub output_task_to_future_map: HashMap<FileOutputTaskSpec, CloneableLazyTask<()>>,
    pixmap_task_to_color_map: HashMap<ToPixmapTaskSpec, ColorDescription>,
    alpha_task_to_alpha_map: HashMap<ToAlphaChannelTaskSpec, Vec<u8>>,
    pixmap_task_to_alpha_map: HashMap<ToPixmapTaskSpec, Vec<u8>>,
    pixmap_task_to_transparency_map: HashMap<ToPixmapTaskSpec, Transparency>
}

impl TaskGraphBuildingContext {
    pub(crate) fn new() -> Self {
        TaskGraphBuildingContext {
            pixmap_task_to_future_map: HashMap::new(),
            alpha_task_to_future_map: HashMap::new(),
            output_task_to_future_map: HashMap::new(),
            pixmap_task_to_color_map: HashMap::new(),
            alpha_task_to_alpha_map: HashMap::new(),
            pixmap_task_to_alpha_map: HashMap::new(),
            pixmap_task_to_transparency_map: HashMap::new()
        }
    }
}

pub const SVG_DIR: Dir = include_dir!("$CARGO_MANIFEST_DIR/svg");
pub const METADATA_DIR: Dir = include_dir!("$CARGO_MANIFEST_DIR/metadata");

pub const ASSET_DIR: &str = "assets/minecraft/textures/";

pub fn from_svg_task(name: &str) -> ToPixmapTaskSpec {
    ToPixmapTaskSpec::FromSvg {source: name.to_string()}
}

pub fn svg_alpha_task(name: &str) -> ToAlphaChannelTaskSpec {
    ToAlphaChannelTaskSpec::FromPixmap { base: from_svg_task(name) }
}


pub fn paint_task(base: ToAlphaChannelTaskSpec, color: ComparableColor) -> ToPixmapTaskSpec {
    if let ToAlphaChannelTaskSpec::FromPixmap {base: ref base_base} = base {
        match base_base {
            ToPixmapTaskSpec::FromSvg { ref source } => {
                if color == ComparableColor::BLACK
                    && !COLOR_SVGS.contains(&source.as_str()) {
                    info!("Simplified {}@{} -> {}", base, color, base_base);
                    return base_base.to_owned();
                }
            },
            ToPixmapTaskSpec::PaintAlphaChannel {base: base_base_base, color: base_color } => {
                if base_color.alpha() == u8::MAX {
                    info!("Simplified {}@{} -> {}", base, color, base_base_base);
                    return paint_task(*base_base_base.to_owned(), color);
                }
            },
            _ => {}
        }
    }
    ToPixmapTaskSpec::PaintAlphaChannel { base: Box::new(base), color }
}

pub fn paint_svg_task(name: &str, color: ComparableColor) -> ToPixmapTaskSpec {
    if color == ComparableColor::BLACK
        && !COLOR_SVGS.contains(&name) {
        info!("Simplified {}@{} -> {}", name, color, name);
        from_svg_task(name)
    } else {
        ToPixmapTaskSpec::PaintAlphaChannel {
            base: Box::new(ToAlphaChannelTaskSpec::FromPixmap { base: from_svg_task(name) }),
            color
        }
    }
}

pub fn out_task(name: &str, base: ToPixmapTaskSpec) -> FileOutputTaskSpec {
    FileOutputTaskSpec::PngOutput {base, destination_name: name.to_string() }
}

fn stack_alpha_presorted(mut layers: Vec<ToAlphaChannelTaskSpec>) -> ToAlphaChannelTaskSpec {
    match layers.len() {
        0 => panic!("Attempt to create empty stack of alpha channels"),
        1 => layers[0].to_owned(),
        x => {
            let last = layers.remove(x - 1);
            ToAlphaChannelTaskSpec::StackAlphaOnAlpha {
                background: stack_alpha_presorted(layers).into(),
                foreground: Box::new(last)
            }
        }
    }
}

pub fn stack_alpha(layers: Vec<ToAlphaChannelTaskSpec>) -> ToAlphaChannelTaskSpec {
    let mut layers: Vec<ToAlphaChannelTaskSpec> = layers;
    layers.sort();
    stack_alpha_presorted(layers)
}

pub fn stack(background: ToPixmapTaskSpec, foreground: ToPixmapTaskSpec) -> ToPixmapTaskSpec {
    if let ToPixmapTaskSpec::PaintAlphaChannel {base: fg_base, color: fg_color} = &foreground {
        if let ToPixmapTaskSpec::PaintAlphaChannel { base: bg_base, color: bg_color } = &background
            && fg_color == bg_color {
            // Simplify: merge two adjacent PaintAlphaChannel tasks using same color
            let simplified = paint_task(
                stack_alpha(vec![*bg_base.to_owned(), *fg_base.to_owned()]),
                fg_color.to_owned()
            );
            info!("Simplified ({},{}) -> {}", background, foreground, simplified);
            return simplified;
        } else if let ToPixmapTaskSpec::StackLayerOnLayer { background: bg_bg, foreground: bg_fg } = &background
            && let ToPixmapTaskSpec::PaintAlphaChannel { base: bg_fg_base, color: bg_fg_color } = &**bg_fg
            && fg_color == bg_fg_color {
            // Simplify: merge top two layers
            let simplified = stack(*bg_bg.to_owned(),
                                   paint_task(stack_alpha(vec![*bg_fg_base.to_owned(), *fg_base.to_owned()]), fg_color.to_owned())
            );
            info!("Simplified ({},{}) -> {}", background, foreground, simplified);
            return simplified;
        }
    } else if let ToPixmapTaskSpec::PaintAlphaChannel {base: bg_base, color: bg_color} = &background
                && let ToPixmapTaskSpec::StackLayerOnLayer {background: fg_bg, foreground: fg_fg} = &foreground
                && let ToPixmapTaskSpec::PaintAlphaChannel {base: fg_bg_base, color: fg_bg_color} = &**fg_bg
                && fg_bg_color == bg_color {
        // Simplify: merge bottom two layers
        let simplified = stack(
            paint_task(stack_alpha(vec![*bg_base.to_owned(), *fg_bg_base.to_owned()]), bg_color.to_owned()),
            *fg_fg.to_owned()
        );
        info!("Simplified ({},{}) -> {}", background, foreground, simplified);
        return simplified;
    }
    ToPixmapTaskSpec::StackLayerOnLayer {
        background: Box::new(background), foreground: Box::new(foreground)
    }
}

#[macro_export]
macro_rules! stack {
    ( $first_layer:expr, $second_layer:expr $(,)? ) => {
        $crate::image_tasks::task_spec::stack($first_layer.into(), $second_layer.into())
    };
    ( $first_layer:expr, $second_layer:expr, $( $more_layers:expr ),+ $(,)? ) => {{
        let mut layers_so_far = $crate::stack!($first_layer, $second_layer);
        $( layers_so_far = $crate::stack!(layers_so_far, $more_layers); )+
        layers_so_far
    }};
}

#[macro_export]
macro_rules! stack_on {
    ( $background:expr, $foreground:expr $(,)? ) => {
        if $background == $crate::image_tasks::color::ComparableColor::TRANSPARENT {
            $foreground
        } else {
            $crate::image_tasks::task_spec::ToPixmapTaskSpec::StackLayerOnColor {
                background: $background,
                foreground: Box::new($foreground.into())
            }
        }
    };
    ( $background:expr, $first_layer:expr, $( $more_layers:expr ),+ ) => {{
        $crate::stack_on!($background, $crate::stack!($first_layer, $($more_layers),+))
    }};
}

#[macro_export]
macro_rules! paint_stack {
    ( $color:expr, $( $layers:expr ),* $(,)? ) => {
        $crate::image_tasks::task_spec::paint_task(
            $crate::stack_alpha!($($layers),*).into(),
            $color)
    }
}

#[macro_export]
macro_rules! stack_alpha {
    ( $( $layers:expr ),* $(,)? ) => {
        $crate::image_tasks::task_spec::stack_alpha(vec![
            $(
                $crate::image_tasks::task_spec::svg_alpha_task($layers)
            ),*
        ])
    };
}

impl Mul<f32> for ToAlphaChannelTaskSpec {
    type Output = ToAlphaChannelTaskSpec;

    fn mul(self, rhs: f32) -> Self::Output {
        if rhs == 1.0 {
            self
        } else {
            ToAlphaChannelTaskSpec::MakeSemitransparent {
                base: Box::new(self),
                alpha: (rhs * 255.0 + 0.5) as u8
            }
        }
    }
}

impl Mul<ComparableColor> for ToAlphaChannelTaskSpec {
    type Output = ToPixmapTaskSpec;

    fn mul(self, rhs: ComparableColor) -> Self::Output {
        paint_task(self, rhs)
    }
}

impl Mul<ComparableColor> for ToPixmapTaskSpec {
    type Output = ToPixmapTaskSpec;
    fn mul(self, rhs: ComparableColor) -> Self::Output {
        match &self {
            ToPixmapTaskSpec::PaintAlphaChannel { base, .. } => {
                ToPixmapTaskSpec::PaintAlphaChannel {
                    base: Box::new(*base.to_owned()),
                    color: rhs
                }
            },
            _ => ToPixmapTaskSpec::PaintAlphaChannel {
                base: Box::new(ToAlphaChannelTaskSpec::FromPixmap { base: self }), color: rhs
            }
        }
    }
}<|MERGE_RESOLUTION|>--- conflicted
+++ resolved
@@ -4,16 +4,8 @@
 use std::hash::Hash;
 
 use std::ops::{Deref, DerefMut, Mul};
-<<<<<<< HEAD
-use std::path::{Path, PathBuf};
-use std::str::FromStr;
 use std::sync::{Arc, Mutex};
 
-use cached::lazy_static::lazy_static;
-=======
-use std::sync::{Arc, Mutex};
-
->>>>>>> b0613007
 use crate::{anyhoo, debug_assert_unreachable};
 use include_dir::{Dir, include_dir};
 use itertools::{Itertools};
@@ -27,20 +19,13 @@
 use crate::image_tasks::animate::animate;
 use crate::image_tasks::color::{BIT_DEPTH_FOR_CHANNEL, c, ComparableColor, gray};
 use crate::image_tasks::from_svg::{COLOR_SVGS, from_svg, SEMITRANSPARENCY_FREE_SVGS};
-<<<<<<< HEAD
-use crate::image_tasks::make_semitransparent::{create_alpha_array, make_semitransparent};
-=======
 use crate::image_tasks::make_semitransparent::{ALPHA_MULTIPLICATION_TABLE, make_semitransparent};
->>>>>>> b0613007
 use crate::image_tasks::MaybeFromPool;
 use crate::image_tasks::png_output::{copy_out_to_out, png_output};
 use crate::image_tasks::repaint::{paint, pixmap_to_mask};
 use crate::image_tasks::stack::{stack_alpha_on_alpha, stack_alpha_on_background, stack_alpha_pixel, stack_layer_on_background, stack_layer_on_layer};
 use crate::image_tasks::task_spec::ColorDescription::{Rgb, SpecifiedColors};
-<<<<<<< HEAD
 use crate::image_tasks::task_spec::ColorIterable::{Discrete, MultiplyAlpha, Stacked, Union};
-=======
->>>>>>> b0613007
 use crate::image_tasks::task_spec::PngMode::{GrayscaleAlpha, GrayscaleOpaque, GrayscaleWithTransparentShade, IndexedRgba, IndexedRgbOpaque, Rgba, RgbOpaque, RgbWithTransparentShade};
 use crate::image_tasks::task_spec::Transparency::{AlphaChannel, BinaryTransparency, Opaque};
 use crate::TILE_SIZE;
@@ -480,28 +465,15 @@
     }
 }
 
-<<<<<<< HEAD
-fn stack_alpha_vecs(background: &Vec<u8>, foreground: &Vec<u8>) -> Vec<u8> {
-=======
 fn stack_alpha_vecs(background: &[u8], foreground: &[u8]) -> Vec<u8> {
->>>>>>> b0613007
     let mut combined: Vec<u8> = background.iter().flat_map(|bg_alpha|
         foreground.iter().map(move |fg_alpha| stack_alpha_pixel(*bg_alpha, *fg_alpha)))
-        .unique().collect();
+        .collect();
     combined.sort();
     combined.dedup();
     combined
 }
 
-<<<<<<< HEAD
-fn multiply_alpha_vec(alphas: &Vec<u8>, rhs: f32) -> Vec<u8> {
-    if rhs == 0.0 {
-        vec![0]
-    } else if rhs == 1.0 {
-        alphas.to_owned()
-    } else {
-        let alpha_array = create_alpha_array(rhs.into());
-=======
 fn multiply_alpha_vec(alphas: &Vec<u8>, rhs: u8) -> Vec<u8> {
     if rhs == 0 {
         vec![0]
@@ -509,13 +481,11 @@
         alphas.to_owned()
     } else {
         let alpha_array = &ALPHA_MULTIPLICATION_TABLE[rhs as usize];
->>>>>>> b0613007
         let mut output: Vec<u8> = alphas.iter().map(|x|
             alpha_array[*x as usize]).collect();
         // Don't need to sort because input is sorted
         output.dedup();
         output
-<<<<<<< HEAD
     }
 }
 
@@ -589,8 +559,6 @@
                     bg_color.under(foregrounds.iter().copied()).into_iter()).unique())
             }
         }
-=======
->>>>>>> b0613007
     }
 }
 
@@ -622,7 +590,6 @@
     }
 }
 
-<<<<<<< HEAD
 const BINARY_SEARCH_THRESHOLD: usize = 1024;
 
 impl ColorIterable {
@@ -706,11 +673,6 @@
         }
     }
 }
-=======
-// Should be more than the number of colors allowed in an indexed-mode PNG, since blending over a
-// solid color may narrow the list of distinct colors.
-const MAX_SPECIFIED_COLORS: usize = 384;
->>>>>>> b0613007
 
 impl ColorDescription {
     pub fn transparency(&self) -> Transparency {
@@ -869,13 +831,6 @@
         8 => BitDepth::Eight,
         _ => debug_assert_unreachable()
     }
-<<<<<<< HEAD
-}
-
-lazy_static! {
-    static ref ALL_ALPHA_VALUES: Vec<u8> = (0..=u8::MAX).collect();
-=======
->>>>>>> b0613007
 }
 
 const ALL_U8S: &[u8; u8::MAX as usize + 1] = &ALPHA_MULTIPLICATION_TABLE[u8::MAX as usize];
@@ -887,29 +842,18 @@
         }
         let alpha_vec: Vec<u8> = match self {
             ToAlphaChannelTaskSpec::MakeSemitransparent { alpha, base } => {
-<<<<<<< HEAD
-                multiply_alpha_vec(&base.get_possible_alpha_values(ctx), **alpha)
+                multiply_alpha_vec(&base.get_possible_alpha_values(ctx), *alpha)
             }
             ToAlphaChannelTaskSpec::FromPixmap { base } => {
 
                      base.get_possible_alpha_values(ctx)
-=======
-                multiply_alpha_vec(&base.get_possible_alpha_values(ctx), *alpha)
-            }
-            ToAlphaChannelTaskSpec::FromPixmap { base } => {
-                base.get_possible_alpha_values(ctx)
->>>>>>> b0613007
             }
             ToAlphaChannelTaskSpec::StackAlphaOnAlpha { background, foreground } => {
                 stack_alpha_vecs(&background.get_possible_alpha_values(ctx),
                                  &foreground.get_possible_alpha_values(ctx))
             }
             ToAlphaChannelTaskSpec::StackAlphaOnBackground { background: background_alpha, foreground } => {
-<<<<<<< HEAD
-                stack_alpha_vecs(&foreground.get_possible_alpha_values(ctx), &vec![(**background_alpha * 255.0 + 0.5) as u8])
-=======
                 stack_alpha_vecs(&[*background_alpha], &foreground.get_possible_alpha_values(ctx))
->>>>>>> b0613007
             }
         };
         ctx.alpha_task_to_alpha_map.insert(self.to_owned(), alpha_vec.to_owned());
@@ -940,12 +884,8 @@
             } else {
                 let mut grayscale_bits = 1;
                 for color in colors.iter() {
-<<<<<<< HEAD
-                    let color_bit_depth = bit_depth_to_u32(&color.bit_depth());
-=======
                     let color_bit_depth = bit_depth_to_u32(
                         &BIT_DEPTH_FOR_CHANNEL[color.red() as usize]);
->>>>>>> b0613007
                     grayscale_bits = grayscale_bits.max(color_bit_depth);
                     if grayscale_bits == 8 {
                         break;
@@ -1085,18 +1025,11 @@
                     } else {
                         Rgb(AlphaChannel)
                     }
-<<<<<<< HEAD
                 } else if SEMITRANSPARENCY_FREE_SVGS.contains(&source) {
                     SpecifiedColors(Discrete(vec![ComparableColor::TRANSPARENT, ComparableColor::BLACK]))
                 } else {
-                    SpecifiedColors(MultiplyAlpha {color: ComparableColor::BLACK, alphas: (0..=u8::MAX).collect()})
-=======
-                } else if SEMITRANSPARENCY_FREE_SVGS.contains(&source.as_str()) {
-                    SpecifiedColors(vec![ComparableColor::TRANSPARENT, ComparableColor::BLACK])
-                } else {
-                    SpecifiedColors(ALL_U8S.iter()
-                        .map(|alpha| ComparableColor { red: 0, green: 0, blue: 0, alpha: *alpha}).collect())
->>>>>>> b0613007
+                    SpecifiedColors(Discrete(ALL_U8S.iter()
+                        .map(|alpha| ComparableColor { red: 0, green: 0, blue: 0, alpha: *alpha}).collect()))
                 }
             },
             ToPixmapTaskSpec::PaintAlphaChannel { color, base } => {
@@ -1119,11 +1052,7 @@
             },
             ToPixmapTaskSpec::StackLayerOnColor { background, foreground } => {
                 let background = *background;
-<<<<<<< HEAD
                 foreground.get_color_description(ctx).stack_on(&SpecifiedColors(Discrete(vec![background])))
-=======
-                foreground.get_color_description(ctx).stack_on(&SpecifiedColors(vec![background]))
->>>>>>> b0613007
             }
             ToPixmapTaskSpec::StackLayerOnLayer { background, foreground } => {
                 foreground.get_color_description(ctx).stack_on(&background.get_color_description(ctx))
@@ -1140,25 +1069,17 @@
             let colors = self.get_color_description(ctx);
             let alphas = match colors.transparency() {
                 AlphaChannel => match colors {
-<<<<<<< HEAD
-                    Rgb(_) => (0..=u8::MAX).collect(),
+                    Rgb(_) => ALL_U8S.to_vec(),
                     SpecifiedColors(colors) => if let Discrete(vec) = &colors
                         && vec.len() <= BINARY_SEARCH_THRESHOLD {
-=======
-                    Rgb(_) => ALL_U8S.to_vec(),
-                    SpecifiedColors(vec) => {
->>>>>>> b0613007
                         let mut alphas: Vec<u8> = vec.into_iter().map(|color| color.alpha()).collect();
                         alphas.sort();
                         alphas.dedup();
                         alphas
-<<<<<<< HEAD
                     } else {
-                        (0..=u8::MAX)
+                        ALL_U8S
                             .filter(|alpha| colors.contains_alpha(*alpha))
                             .collect()
-=======
->>>>>>> b0613007
                     }
                 },
                 BinaryTransparency => vec![0, u8::MAX],
