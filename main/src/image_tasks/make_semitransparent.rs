--- conflicted
+++ resolved
@@ -5,14 +5,9 @@
 use ordered_float::OrderedFloat;
 use tiny_skia::Pixmap;
 use tracing::instrument;
-<<<<<<< HEAD
-use crate::image_tasks::repaint::{AlphaChannel};
+use crate::image_tasks::repaint::{AlphaChannel, to_alpha_channel};
 use crate::image_tasks::{MaybeFromPool};
 
-
-=======
-use crate::image_tasks::repaint::{AlphaChannel, to_alpha_channel};
->>>>>>> e2d9a496
 
 
 #[cached(sync_writes = true)]
@@ -24,11 +19,7 @@
 
 #[instrument]
 /// Multiplies the opacity of all pixels in the [input](given pixmap) by a given [alpha].
-<<<<<<< HEAD
 pub fn make_semitransparent(input: &mut MaybeFromPool<AlphaChannel>, alpha: f32) {
-=======
-pub fn make_semitransparent(input: &mut AlphaChannel, alpha: f32) {
->>>>>>> e2d9a496
     let alpha_array = create_alpha_array(alpha.into());
     let output_pixels = input.pixels_mut();
     for index in 0..output_pixels.len() {
@@ -53,11 +44,6 @@
     red_paint.set_color(ComparableColor::RED.into());
     pixmap.deref_mut().fill_path(&circle, &red_paint,
                      FillRule::EvenOdd, Transform::default(), None);
-<<<<<<< HEAD
-    let pixmap_pixels = pixmap.pixels().clone();
-    make_semitransparent(&mut pixmap, alpha);
-    let semitransparent_pixels = pixmap.pixels();
-=======
     let pixmap_pixels = pixmap.pixels().to_owned();
     let circle_alpha: Arc<AlphaChannel> = (&to_alpha_channel(pixmap)).try_into().unwrap();
     let semitransparent_circle =
@@ -66,7 +52,6 @@
     let semitransparent_red_circle: Arc<Pixmap> =
         paint(&*semitransparent_circle, &ComparableColor::RED).try_into().unwrap();
     let semitransparent_pixels = semitransparent_red_circle.pixels();
->>>>>>> e2d9a496
     for index in 0usize..((side_length * side_length) as usize) {
         let expected_alpha: u8 = (u16::from(alpha_multiplier
             * u16::from(pixmap_pixels[index].alpha()) / 0xff)) as u8;
