use log::info;
use tiny_skia::{Pixmap, PixmapPaint};
use tiny_skia_path::Transform;

use crate::anyhoo;
use crate::image_tasks::{allocate_pixmap, MaybeFromPool};
use crate::image_tasks::task_spec::{CloneableError, CloneableLazyTask, CloneableResult};
use tracing::instrument;

#[instrument]
pub fn animate(background: &Pixmap, frames: Vec<CloneableLazyTask<MaybeFromPool<Pixmap>>>)
                     -> Result<Box<MaybeFromPool<Pixmap>>, CloneableError> {
    info!("Starting task: Animate");
    let frame_height = background.height();
    let mut out = allocate_pixmap(background.width(),
                              frame_height * (frames.len() as u32));
    for (index, frame) in frames.into_iter().enumerate() {
        let background = (*background).as_ref();
        out.draw_pixmap(0, (index as i32) * (frame_height as i32),
                        background,
                        &PixmapPaint::default(),
                        Transform::default(),
<<<<<<< HEAD
                        None).ok_or(anyhoo!("draw_pixmap failed"))?;
        let frame_result: CloneableResult<MaybeFromPool<Pixmap>> = frame.into_result();
=======
                        None);
        let frame_result: CloneableResult<Pixmap> = frame.into_result();
>>>>>>> d09a2c96
        let frame_pixmap: &Pixmap = &*frame_result?;
        out.draw_pixmap(0, (index as i32) * (frame_height as i32),
                        frame_pixmap.as_ref(),
                        &PixmapPaint::default(),
                        Transform::default(),
                        None);
    }
    info!("Finishing task: Animate");
    Ok(Box::from(out))
}<|MERGE_RESOLUTION|>--- conflicted
+++ resolved
@@ -20,13 +20,8 @@
                         background,
                         &PixmapPaint::default(),
                         Transform::default(),
-<<<<<<< HEAD
-                        None).ok_or(anyhoo!("draw_pixmap failed"))?;
+                        None);
         let frame_result: CloneableResult<MaybeFromPool<Pixmap>> = frame.into_result();
-=======
-                        None);
-        let frame_result: CloneableResult<Pixmap> = frame.into_result();
->>>>>>> d09a2c96
         let frame_pixmap: &Pixmap = &*frame_result?;
         out.draw_pixmap(0, (index as i32) * (frame_height as i32),
                         frame_pixmap.as_ref(),
