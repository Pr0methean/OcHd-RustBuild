use std::sync::{Arc, Mutex};
use futures::future::join_all;
use tiny_skia::{Pixmap, PixmapPaint};
use tiny_skia_path::Transform;

use crate::anyhoo;
use crate::image_tasks::task_spec::{CloneableError, TaskResult, TaskResultFuture};
use tracing::instrument;
use crate::image_tasks::{allocate_pixmap, MaybeFromPool};

#[instrument]
pub async fn animate<'input,'output>(background: TaskResultFuture<'input>, frames: Vec<TaskResultFuture<'input>>)
                                    -> TaskResult<'output> where 'output : 'input {
    let frame_count = frames.len() as u32;
<<<<<<< HEAD
    let background: Arc<MaybeFromPool<Pixmap>> = background.await.try_into_pixmap()?;
=======
    let background_result = background.await;
    let background: Arc<Pixmap> = (&*background_result).try_into()?;
>>>>>>> e2d9a496
    let frame_height = background.height();
    let out = Mutex::new(allocate_pixmap(background.width(),
                              frame_height * frame_count));
    let results = join_all(frames.into_iter().enumerate().map(|(index, frame)| {
        let background = (*background).as_ref();
        let out = &out;
        async move || -> Result<(), CloneableError>  {
            out.lock().unwrap().draw_pixmap(0, (index as i32) * (frame_height as i32),
                            background,
                            &PixmapPaint::default(),
                            Transform::default(),
                            None).ok_or(anyhoo!("draw_pixmap failed"))?;
<<<<<<< HEAD
            let frame_pixmap: Arc<MaybeFromPool<Pixmap>>
                = frame.await.try_into_pixmap()?;
=======
            let frame_result = frame.await;
            let frame_pixmap: Arc<Pixmap> = (&*frame_result).try_into()?;
>>>>>>> e2d9a496
            out.lock().unwrap().draw_pixmap(0, (index as i32) * (frame_height as i32),
                            (*frame_pixmap).as_ref(),
                            &PixmapPaint::default(),
                            Transform::default(),
                            None).ok_or(anyhoo!("draw_pixmap failed"))
        }
    }()));
    for result in results.await {
        result?;
    }
    TaskResult::Pixmap { value: Arc::new(out.into_inner().unwrap()) }
}<|MERGE_RESOLUTION|>--- conflicted
+++ resolved
@@ -12,12 +12,8 @@
 pub async fn animate<'input,'output>(background: TaskResultFuture<'input>, frames: Vec<TaskResultFuture<'input>>)
                                     -> TaskResult<'output> where 'output : 'input {
     let frame_count = frames.len() as u32;
-<<<<<<< HEAD
-    let background: Arc<MaybeFromPool<Pixmap>> = background.await.try_into_pixmap()?;
-=======
     let background_result = background.await;
-    let background: Arc<Pixmap> = (&*background_result).try_into()?;
->>>>>>> e2d9a496
+    let background: Arc<MaybeFromPool<Pixmap>> = (&*background_result).try_into_pixmap()?;
     let frame_height = background.height();
     let out = Mutex::new(allocate_pixmap(background.width(),
                               frame_height * frame_count));
@@ -30,13 +26,8 @@
                             &PixmapPaint::default(),
                             Transform::default(),
                             None).ok_or(anyhoo!("draw_pixmap failed"))?;
-<<<<<<< HEAD
             let frame_pixmap: Arc<MaybeFromPool<Pixmap>>
                 = frame.await.try_into_pixmap()?;
-=======
-            let frame_result = frame.await;
-            let frame_pixmap: Arc<Pixmap> = (&*frame_result).try_into()?;
->>>>>>> e2d9a496
             out.lock().unwrap().draw_pixmap(0, (index as i32) * (frame_height as i32),
                             (*frame_pixmap).as_ref(),
                             &PixmapPaint::default(),
