use include_dir::{File};
use std::io::{Cursor, Write};
use std::mem;
use std::ops::DerefMut;
use std::path::{Path};
use std::sync::{Arc, Mutex};
use lazy_static::lazy_static;
use lockfree_object_pool::{LinearObjectPool};
use log::{error, info};
<<<<<<< HEAD
use oxipng::{Deflaters, Headers, optimize_from_memory, Options};
=======
use oxipng::{Deflaters, optimize_from_memory, Options, StripChunks};
>>>>>>> e2b01af3

use resvg::tiny_skia::{Pixmap};
use zip_next::CompressionMethod::{Deflated};
use zip_next::write::FileOptions;
use zip_next::{ZipWriter};

use crate::image_tasks::MaybeFromPool;
use crate::image_tasks::task_spec::{CloneableError};
use crate::{TILE_SIZE};

pub type ZipBufferRaw = Cursor<Vec<u8>>;

const PNG_BUFFER_SIZE: usize = 1024 * 1024;

lazy_static!{

    static ref ZIP_BUFFER_SIZE: usize = (*TILE_SIZE as usize) * 32 * 1024;
    // Pixels are already deflated by oxipng, but they're still compressible, probably because PNG
    // chunks are compressed independently.
    static ref PNG_ZIP_OPTIONS: FileOptions = FileOptions::default()
        .compression_method(Deflated)
        .with_zopfli_buffer(Some(PNG_BUFFER_SIZE))
        .compression_level(Some(264));
    static ref METADATA_ZIP_OPTIONS: FileOptions = FileOptions::default()
        .compression_method(Deflated)
        .compression_level(Some(264));
    pub static ref ZIP: Mutex<ZipWriter<ZipBufferRaw>> = Mutex::new(ZipWriter::new(Cursor::new(
        Vec::with_capacity(*ZIP_BUFFER_SIZE))));
    static ref PNG_BUFFER_POOL: Arc<LinearObjectPool<Vec<u8>>> = Arc::new(LinearObjectPool::new(
        || {
            info!("Allocating a PNG buffer for pool");
            Vec::with_capacity(PNG_BUFFER_SIZE)
        },
        Vec::clear
    ));
    static ref OXIPNG_OPTIONS: Options = {
        let mut options = Options::from_preset(4);
<<<<<<< HEAD
        options.deflate = Deflaters::Zopfli {iterations: u8::MAX.try_into().unwrap() };
        options.optimize_alpha = true;
        options.strip = Headers::All;
=======
        options.deflate = if *TILE_SIZE < 128 {
            Deflaters::Zopfli {iterations: u8::MAX.try_into().unwrap() }
        } else if *TILE_SIZE < 256 {
            Deflaters::Zopfli {iterations: 15.try_into().unwrap() }
        } else if *TILE_SIZE < 4096 {
            Deflaters::Libdeflater {compression: 12}
        } else {
            Deflaters::Libdeflater {compression: 9}
        };
        options.optimize_alpha = true;
        options.strip = StripChunks::All;
>>>>>>> e2b01af3
        options
    };
}

pub fn prewarm_png_buffer_pool() {
    PNG_BUFFER_POOL.pull();
}

pub fn png_output(image: MaybeFromPool<Pixmap>, file: &Path) -> Result<(),CloneableError> {
    let data = into_png(image)?;
    let mut zip = ZIP.lock()?;
    let writer = zip.deref_mut();
    writer.start_file(file.to_string_lossy(), PNG_ZIP_OPTIONS.to_owned())?;
    writer.write_all(&data)?;
    drop(zip);
    Ok(())
}

pub fn copy_out_to_out(source: &Path, dest: &Path) -> Result<(),CloneableError> {
    ZIP.lock()?.deep_copy_file(&source.to_string_lossy(), &dest.to_string_lossy())?;
    Ok(())
}

pub fn copy_in_to_out(source: &File, dest: &Path) -> Result<(),CloneableError> {
    let mut zip = ZIP.lock()?;
    let writer = zip.deref_mut();
    writer.start_file(dest.to_string_lossy(), METADATA_ZIP_OPTIONS.to_owned())?;
    writer.write_all(source.contents())?;
    Ok(())
}

/// Forked from https://docs.rs/tiny-skia/latest/src/tiny_skia/pixmap.rs.html#390 to eliminate the
/// copy and pre-allocate the byte vector.
pub fn into_png(mut image: MaybeFromPool<Pixmap>) -> Result<MaybeFromPool<Vec<u8>>, png::EncodingError> {
    for pixel in image.pixels_mut() {
        unsafe {
            // Treat this PremultipliedColorU8 slice as a ColorU8 slice
            *pixel = mem::transmute(pixel.demultiply());
        }
    }

    let mut reusable = PNG_BUFFER_POOL.pull();
    let mut basic_png = reusable.deref_mut();
    {
        let mut encoder = png::Encoder::new(&mut basic_png, image.width(), image.height());
        encoder.set_color(png::ColorType::Rgba);
        encoder.set_depth(png::BitDepth::Eight);
        let mut writer = encoder.write_header()?;
        writer.write_image_data(image.data())?;
    }
    match optimize_from_memory(basic_png, &OXIPNG_OPTIONS) {
        Ok(optimized) => Ok(MaybeFromPool::NotFromPool(optimized)),
        Err(e) => {
            error!("Error from oxipng: {}", e);
            Ok(MaybeFromPool::FromPool {reusable})
        }
    }
}<|MERGE_RESOLUTION|>--- conflicted
+++ resolved
@@ -7,11 +7,7 @@
 use lazy_static::lazy_static;
 use lockfree_object_pool::{LinearObjectPool};
 use log::{error, info};
-<<<<<<< HEAD
-use oxipng::{Deflaters, Headers, optimize_from_memory, Options};
-=======
-use oxipng::{Deflaters, optimize_from_memory, Options, StripChunks};
->>>>>>> e2b01af3
+use oxipng::{Deflaters, Headers, optimize_from_memory, Options, StripChunks};
 
 use resvg::tiny_skia::{Pixmap};
 use zip_next::CompressionMethod::{Deflated};
@@ -49,23 +45,9 @@
     ));
     static ref OXIPNG_OPTIONS: Options = {
         let mut options = Options::from_preset(4);
-<<<<<<< HEAD
         options.deflate = Deflaters::Zopfli {iterations: u8::MAX.try_into().unwrap() };
         options.optimize_alpha = true;
-        options.strip = Headers::All;
-=======
-        options.deflate = if *TILE_SIZE < 128 {
-            Deflaters::Zopfli {iterations: u8::MAX.try_into().unwrap() }
-        } else if *TILE_SIZE < 256 {
-            Deflaters::Zopfli {iterations: 15.try_into().unwrap() }
-        } else if *TILE_SIZE < 4096 {
-            Deflaters::Libdeflater {compression: 12}
-        } else {
-            Deflaters::Libdeflater {compression: 9}
-        };
-        options.optimize_alpha = true;
         options.strip = StripChunks::All;
->>>>>>> e2b01af3
         options
     };
 }
