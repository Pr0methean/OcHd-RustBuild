--- conflicted
+++ resolved
@@ -51,31 +51,8 @@
         Vec::clear
     ));
     static ref OXIPNG_OPTIONS: Options = {
-<<<<<<< HEAD
         let mut options = Options::from_preset(6);
         options.deflate = Deflaters::Zopfli {iterations: u8::MAX.try_into().unwrap() };
-=======
-        let mut options = Options::from_preset(if *TILE_SIZE < 512 {
-            6
-        } else if *TILE_SIZE < 2048 {
-            5
-        } else {
-            4
-        });
-        options.deflate = if *TILE_SIZE < 64 {
-            Deflaters::Zopfli {iterations: u8::MAX.try_into().unwrap() }
-        } else if *TILE_SIZE < 128 {
-            Deflaters::Zopfli {iterations: 30.try_into().unwrap() }
-        } else if *TILE_SIZE < 256 {
-            Deflaters::Zopfli {iterations: 15.try_into().unwrap() }
-        } else if *TILE_SIZE < 2048 {
-            Deflaters::Libdeflater {compression: 12}
-        } else if *TILE_SIZE < 4096 {
-            Deflaters::Libdeflater {compression: 11}
-        } else {
-            Deflaters::Libdeflater {compression: 9}
-        };
->>>>>>> ab94fb2d
         options.optimize_alpha = true;
         options.strip = StripChunks::All;
         options
