--- conflicted
+++ resolved
@@ -27,33 +27,6 @@
 
 const PNG_BUFFER_SIZE: usize = 1024 * 1024;
 
-<<<<<<< HEAD
-lazy_static!{
-
-    static ref ZOPFLI_DEFLATER: BufferedZopfliDeflater = BufferedZopfliDeflater::new(
-        255.try_into().unwrap(),
-        (*TILE_SIZE as usize) * (*TILE_SIZE as usize) * 12,
-        PNG_BUFFER_SIZE,
-        (2 * GRID_SIZE) as u16
-    );
-    static ref ZIP_BUFFER_SIZE: usize = (*TILE_SIZE as usize) * 32 * 1024;
-    // Pixels are already deflated by oxipng, but they're still compressible, probably because PNG
-    // chunks are compressed independently.
-    static ref PNG_ZIP_OPTIONS: FileOptions = FileOptions::default()
-        .compression_method(Deflated)
-        .with_zopfli_buffer(Some(PNG_BUFFER_SIZE))
-        .compression_level(Some(264));
-    static ref METADATA_ZIP_OPTIONS: FileOptions = FileOptions::default()
-        .compression_method(Deflated)
-        .compression_level(Some(264));
-    pub static ref ZIP: Mutex<ZipWriter<ZipBufferRaw>> = Mutex::new(ZipWriter::new(Cursor::new(
-        Vec::with_capacity(*ZIP_BUFFER_SIZE))));
-    static ref OXIPNG_OPTIONS: Options = {
-        let mut options = Options::from_preset(6);
-        options.deflate = Deflaters::Zopfli {iterations: u8::MAX.try_into().unwrap() };
-        options.optimize_alpha = true;
-        options
-=======
 static ZIP_BUFFER_SIZE: Lazy<usize> = Lazy::new(|| (*TILE_SIZE as usize) * 32 * 1024);
 static PNG_ZIP_OPTIONS: Lazy<FileOptions> = Lazy::new(|| FileOptions::default()
     .compression_method(Deflated)
@@ -73,23 +46,8 @@
 pub static ZIP: Lazy<Mutex<ZipWriter<ZipBufferRaw>>> = Lazy::new(|| Mutex::new(ZipWriter::new(Cursor::new(
     Vec::with_capacity(*ZIP_BUFFER_SIZE)))));
 static OXIPNG_OPTIONS: Lazy<Options> = Lazy::new(|| {
-    let mut options = Options::from_preset(if *TILE_SIZE < 1024 {
-        6
-    } else if *TILE_SIZE < 2048 {
-        5
-    } else {
-        4
-    });
-    options.deflate = if *TILE_SIZE < 64 {
-        Deflaters::Zopfli {iterations: u8::MAX.try_into().unwrap() }
-    } else if *TILE_SIZE < 128 {
-        Deflaters::Zopfli {iterations: 100.try_into().unwrap() }
-    } else if *TILE_SIZE < 4096 {
-        Deflaters::Libdeflater {compression: 12}
-    } else {
-        Deflaters::Libdeflater {compression: 10}
->>>>>>> 503e039e
-    };
+    let mut options = Options::from_preset(6);
+        options.deflate = Deflaters::Zopfli {iterations: u8::MAX.try_into().unwrap() };
     options.optimize_alpha = true;
     options
 });
