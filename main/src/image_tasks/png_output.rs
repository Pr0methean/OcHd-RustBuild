--- conflicted
+++ resolved
@@ -12,21 +12,10 @@
 use crate::image_tasks::task_spec::CloneableError;
 
 #[instrument]
-<<<<<<< HEAD
-pub fn png_output(image: MaybeFromPool<Pixmap>, files: &Vec<PathBuf>) -> Result<(),CloneableError> {
-    let file_strings: Vec<String> = files.iter().map(|path| path.to_string_lossy().to_string()).collect();
-    let files_string = file_strings.join(", ");
-    drop(file_strings);
-    info!("Starting task: write {}", files_string);
-    let (first_file, extra_files) = files.split_first()
-            .expect("Tried to write PNG to empty list of files");
-    create_dir_all(first_file.parent().unwrap()).map_err(|error| anyhoo!(error))?;
-=======
-pub fn png_output(image: Pixmap, file: PathBuf) -> Result<(),CloneableError> {
+pub fn png_output(image: MaybeFromPool<Pixmap>, file: PathBuf) -> Result<(),CloneableError> {
     let file_string = file.to_string_lossy();
     info!("Starting task: write {}", file_string);
     create_dir_all(file.parent().unwrap()).map_err(|error| anyhoo!(error))?;
->>>>>>> eea17672
     let data = encode_png(image).map_err(|error| anyhoo!(error))?;
     write(file.to_owned(), data).map_err(|error| anyhoo!(error))?;
     info!("Finishing task: write {}", file_string);
