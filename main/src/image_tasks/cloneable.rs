--- conflicted
+++ resolved
@@ -119,12 +119,8 @@
 }
 
 impl <T> CloneableLazyTask<T> {
-<<<<<<< HEAD
-    pub fn new_immediate_ok(name: &str, result: T) -> CloneableLazyTask<T> {
-=======
-    pub fn new_immediate_ok<U>(name: U, result: Box<T>) -> CloneableLazyTask<T>
+    pub fn new_immediate_ok<U>(name: U, result: T) -> CloneableLazyTask<T>
         where U: Into<ArcowStr<'static>> {
->>>>>>> 082069ad
         CloneableLazyTask {
             name: name.into(),
             state: Arc::new(Mutex::new(CloneableLazyTaskState::Finished {
