
use log::info;
use tiny_skia::{BlendMode, Paint, Pixmap, PixmapPaint, Shader};
use tiny_skia_path::{Rect, Transform};
use tracing::instrument;

use crate::image_tasks::color::ComparableColor;
use crate::image_tasks::repaint::AlphaChannel;
<<<<<<< HEAD
use crate::image_tasks::{allocate_pixmap, MaybeFromPool};
use crate::image_tasks::task_spec::CloneableError;
=======
>>>>>>> 76a50c05

#[instrument]
pub fn stack_layer_on_layer(background: &mut MaybeFromPool<Pixmap>, foreground: &MaybeFromPool<Pixmap>) {
    info!("Starting task: stack_layer_on_layer");
    let mut output = background.as_mut();
    output.draw_pixmap(0, 0, foreground.as_ref(), &PixmapPaint::default(),
                       Transform::default(), None);
    info!("Finishing task: stack_layer_on_layer");
}

#[instrument]
<<<<<<< HEAD
pub fn stack_layer_on_background(background: &ComparableColor, foreground: &MaybeFromPool<Pixmap>)
        -> Result<MaybeFromPool<Pixmap>,CloneableError> {
    info!("Starting task: stack_layer_on_background (background: {})", background);
    let mut output = allocate_pixmap(foreground.width(), foreground.height());
    output.fill((*background).into());
    stack_layer_on_layer(&mut output, foreground);
=======
pub fn stack_layer_on_background(background: &ComparableColor, foreground: &mut Pixmap) {
    info!("Starting task: stack_layer_on_background (background: {})", background);
    foreground.fill_rect(Rect::from_xywh(0.0, 0.0, foreground.width() as f32, foreground.height() as f32).unwrap(),
                         &Paint {
                             shader: Shader::SolidColor((*background).into()),
                             blend_mode: BlendMode::DestinationOver,
                             anti_alias: true,
                             force_hq_pipeline: false
                         }, Transform::default(), None);
>>>>>>> 76a50c05
    info!("Finishing task: stack_layer_on_background (background: {})", background);
}

<<<<<<< HEAD
pub fn stack_alpha_on_alpha(background: &mut MaybeFromPool<AlphaChannel>, foreground: &MaybeFromPool<AlphaChannel>)
=======
pub(crate) fn stack_alpha_on_alpha(background: &mut AlphaChannel, foreground: &AlphaChannel)
>>>>>>> 76a50c05
        {
    let output_pixels = background.pixels_mut();
    for (index, &pixel) in foreground.pixels().iter().enumerate() {
        output_pixels[index] = (pixel as u16 +
            ((output_pixels[index] as u16) * ((u8::MAX - pixel) as u16) / (u8::MAX as u16))) as u8;
    }
}

pub fn stack_alpha_on_background(background_alpha: f32, foreground: &mut MaybeFromPool<AlphaChannel>)
{
    let background_alpha = (u8::MAX as f32 * background_alpha + 0.5) as u8;
    let output_pixels = foreground.pixels_mut();
    for pixel in output_pixels {
        *pixel = background_alpha + (
            ((*pixel as u16) * (u8::MAX - background_alpha) as u16) / u8::MAX as u16) as u8;
    }
}<|MERGE_RESOLUTION|>--- conflicted
+++ resolved
@@ -6,11 +6,7 @@
 
 use crate::image_tasks::color::ComparableColor;
 use crate::image_tasks::repaint::AlphaChannel;
-<<<<<<< HEAD
 use crate::image_tasks::{allocate_pixmap, MaybeFromPool};
-use crate::image_tasks::task_spec::CloneableError;
-=======
->>>>>>> 76a50c05
 
 #[instrument]
 pub fn stack_layer_on_layer(background: &mut MaybeFromPool<Pixmap>, foreground: &MaybeFromPool<Pixmap>) {
@@ -22,14 +18,6 @@
 }
 
 #[instrument]
-<<<<<<< HEAD
-pub fn stack_layer_on_background(background: &ComparableColor, foreground: &MaybeFromPool<Pixmap>)
-        -> Result<MaybeFromPool<Pixmap>,CloneableError> {
-    info!("Starting task: stack_layer_on_background (background: {})", background);
-    let mut output = allocate_pixmap(foreground.width(), foreground.height());
-    output.fill((*background).into());
-    stack_layer_on_layer(&mut output, foreground);
-=======
 pub fn stack_layer_on_background(background: &ComparableColor, foreground: &mut Pixmap) {
     info!("Starting task: stack_layer_on_background (background: {})", background);
     foreground.fill_rect(Rect::from_xywh(0.0, 0.0, foreground.width() as f32, foreground.height() as f32).unwrap(),
@@ -39,15 +27,10 @@
                              anti_alias: true,
                              force_hq_pipeline: false
                          }, Transform::default(), None);
->>>>>>> 76a50c05
     info!("Finishing task: stack_layer_on_background (background: {})", background);
 }
 
-<<<<<<< HEAD
-pub fn stack_alpha_on_alpha(background: &mut MaybeFromPool<AlphaChannel>, foreground: &MaybeFromPool<AlphaChannel>)
-=======
-pub(crate) fn stack_alpha_on_alpha(background: &mut AlphaChannel, foreground: &AlphaChannel)
->>>>>>> 76a50c05
+pub(crate) fn stack_alpha_on_alpha(background: &mut MaybeFromPool<AlphaChannel>, foreground: &MaybeFromPool<AlphaChannel>)
         {
     let output_pixels = background.pixels_mut();
     for (index, &pixel) in foreground.pixels().iter().enumerate() {
