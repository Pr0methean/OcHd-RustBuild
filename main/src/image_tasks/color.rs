--- conflicted
+++ resolved
@@ -158,17 +158,10 @@
         if self.alpha() == 0 {
             BitDepth::One
         } else {
-<<<<<<< HEAD
-            u32_to_bit_depth_max_eight(bit_depth_to_u32(&BIT_DEPTH_FOR_CHANNEL_VALUE[self.red as usize])
-                .max(bit_depth_to_u32(&BIT_DEPTH_FOR_CHANNEL_VALUE[self.green as usize]))
-                .max(bit_depth_to_u32(&BIT_DEPTH_FOR_CHANNEL_VALUE[self.blue as usize]))
-                .max(bit_depth_to_u32(&BIT_DEPTH_FOR_CHANNEL_VALUE[self.alpha as usize])))
-=======
             u32_to_bit_depth_max_eight(bit_depth_to_u32(&BIT_DEPTH_FOR_CHANNEL[self.red as usize])
                 .max(bit_depth_to_u32(&BIT_DEPTH_FOR_CHANNEL[self.green as usize]))
                 .max(bit_depth_to_u32(&BIT_DEPTH_FOR_CHANNEL[self.blue as usize]))
                 .max(bit_depth_to_u32(&BIT_DEPTH_FOR_CHANNEL[self.alpha as usize])))
->>>>>>> b0613007
         }
     }
 }
