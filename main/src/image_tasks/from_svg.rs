use std::fs;
use std::path::PathBuf;

use log::info;

use resvg::{FitTo, render};
use tiny_skia::Pixmap;
use tiny_skia_path::Transform;
use tracing::instrument;
use usvg::{Options, Tree, TreeParsing};

use crate::anyhoo;
use crate::image_tasks::allocate_pixmap;
use crate::image_tasks::MaybeFromPool;
use crate::image_tasks::task_spec::{CloneableError};

pub const COLOR_SVGS: &[&str] = &[
    "./svg/bed.svg",
    "./svg/blastFurnaceHolesLit.svg",
    "./svg/blastFurnaceHolesLit1.svg",
    "./svg/bonemeal.svg",
    "./svg/bonemealSmall.svg",
    "./svg/bonemealSmallNoBorder.svg",
    "./svg/bookShelves.svg",
    "./svg/chain.svg",
    "./svg/commandBlockChains.svg",
    "./svg/commandBlockChains4x.svg",
    "./svg/commandBlockGrid.svg",
    "./svg/commandBlockGridFront.svg",
    "./svg/doorKnob.svg",
    "./svg/furnaceFrontLit.svg",
    "./svg/loopArrow4x.svg",
    "./svg/soulFlameTorch.svg",
    "./svg/soulFlameTorchSmall.svg",
    "./svg/torchFlame.svg",
    "./svg/torchFlameSmall.svg",
];

#[instrument]
<<<<<<< HEAD
pub fn from_svg(path: &PathBuf, width: u32) -> Result<MaybeFromPool<Pixmap>,CloneableError> {
    info!("Starting task: Import svg from {}", path.to_string_lossy());
    let svg_data = fs::read(path).map_err(|error| anyhoo!(error))?;
=======
pub fn from_svg(path: &PathBuf, width: u32) -> Result<Pixmap,CloneableError> {
    let path_str = path.to_string_lossy();
    info!("Starting task: Import svg from {}", path_str);
    let svg_data = fs::read(path).map_err(|error| anyhoo!("Error reading {}: {}", path_str, error))?;
>>>>>>> 81e569db
    let svg_tree = Tree::from_data(&svg_data, &Options::default()).map_err(|error| anyhoo!(error))?;
    let view_box = svg_tree.view_box;
    let height = f64::from(width) * view_box.rect.height() / view_box.rect.width();
    let mut out = allocate_pixmap(width, height as u32);
    render(
        &svg_tree,
        FitTo::Width(width),
        Transform::default(),
        out.as_mut())
        .ok_or(anyhoo!("Failed to render output Pixmap"))?;
    info!("Finishing task: Import svg from {}", path.to_string_lossy());
    Ok(out)
}<|MERGE_RESOLUTION|>--- conflicted
+++ resolved
@@ -37,16 +37,10 @@
 ];
 
 #[instrument]
-<<<<<<< HEAD
 pub fn from_svg(path: &PathBuf, width: u32) -> Result<MaybeFromPool<Pixmap>,CloneableError> {
-    info!("Starting task: Import svg from {}", path.to_string_lossy());
-    let svg_data = fs::read(path).map_err(|error| anyhoo!(error))?;
-=======
-pub fn from_svg(path: &PathBuf, width: u32) -> Result<Pixmap,CloneableError> {
     let path_str = path.to_string_lossy();
     info!("Starting task: Import svg from {}", path_str);
     let svg_data = fs::read(path).map_err(|error| anyhoo!("Error reading {}: {}", path_str, error))?;
->>>>>>> 81e569db
     let svg_tree = Tree::from_data(&svg_data, &Options::default()).map_err(|error| anyhoo!(error))?;
     let view_box = svg_tree.view_box;
     let height = f64::from(width) * view_box.rect.height() / view_box.rect.width();
