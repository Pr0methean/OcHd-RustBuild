


use std::iter;
use std::marker::PhantomData;
use std::ops::{Deref, DerefMut, Mul};
use std::sync::Arc;
use cached::proc_macro::cached;
use lazy_static::lazy_static;
use lockfree_object_pool::LinearObjectPool;
use tiny_skia::{Pixmap, PremultipliedColorU8};

use tracing::instrument;

use crate::{TILE_SIZE};
use crate::image_tasks::{allocate_pixmap, MaybeFromPool};
use crate::image_tasks::color::ComparableColor;
use crate::image_tasks::make_semitransparent::create_alpha_array;
use crate::image_tasks::MaybeFromPool::NotFromPool;


#[derive(Clone, Debug, Eq, Hash, Ord, PartialOrd, PartialEq)]
pub struct AlphaChannel {
    pixels: Box<[u8]>,
    width: u32,
    height: u32
}

impl AlphaChannel {
    pub(crate) fn pixels(&self) -> &[u8] {
        &self.pixels
    }

    pub(crate) fn pixels_mut(&mut self) -> &mut [u8] {
        return self.pixels.deref_mut();
    }

    fn new(width: u32, height: u32) -> AlphaChannel {
        let mut pixels: Vec<u8> = Vec::with_capacity((width * height) as usize);
        pixels.extend(iter::repeat(0).take((width * height) as usize));
        AlphaChannel {pixels: pixels.into_boxed_slice(), width, height}
    }
}

<<<<<<< HEAD
lazy_static!{
    static ref ALPHA_CHANNEL_POOL: Arc<LinearObjectPool<AlphaChannel>> = Arc::new(LinearObjectPool::new(
        || AlphaChannel::new(*TILE_SIZE, *TILE_SIZE),
        |_alpha_channel| {} // don't need to reset
    ));
}

impl <'a> Clone for MaybeFromPool<'a, AlphaChannel> {
    fn clone(&self) -> Self {
        let mut clone = allocate_alpha_channel(self.width, self.height);
        self.deref().clone_into(clone.deref_mut());
        clone
=======
impl From<&Pixmap> for AlphaChannel {
    fn from(value: &Pixmap) -> Self {
        let pixels =
            value.pixels().iter()
                .map(|pixel| pixel.alpha())
                .collect::<Vec<u8>>();
        AlphaChannel {
            width: value.width(),
            height: value.height(),
            pixels
        }
>>>>>>> e2d9a496
    }
}

lazy_static! {
    static ref ALPHA_PHANTOM: PhantomData<AlphaChannel> = PhantomData::default();
}
#[instrument]
<<<<<<< HEAD
pub fn to_alpha_channel<'a>(pixmap: &MaybeFromPool<Pixmap>) -> MaybeFromPool<'a, AlphaChannel> {
    let width = pixmap.width();
    let height = pixmap.height();
    let mut output: MaybeFromPool<AlphaChannel> = allocate_alpha_channel(width, height);
    for (index, pixel) in pixmap.pixels().iter().enumerate() {
        output.pixels[index] = pixel.alpha();
    }
    output
}

fn allocate_alpha_channel<'a>(width: u32, height: u32) -> MaybeFromPool<'a, AlphaChannel> {
    if width == *TILE_SIZE && height == *TILE_SIZE {
        let pool: &Arc<LinearObjectPool<AlphaChannel>> = &ALPHA_CHANNEL_POOL;
        MaybeFromPool::FromPool {
            reusable: pool.pull_owned(),
            phantom: &ALPHA_PHANTOM
        }
    } else {
        NotFromPool(AlphaChannel::new(width, height))
    }
=======
pub fn to_alpha_channel(pixmap: &Pixmap) -> TaskResult {
    let alpha = AlphaChannel::from(pixmap);
    TaskResult::AlphaChannel {value: Arc::new(alpha)}
>>>>>>> e2d9a496
}

impl Mul<f32> for AlphaChannel {
    type Output = AlphaChannel;

    fn mul(self, rhs: f32) -> Self::Output {
        let alpha_array = create_alpha_array(rhs.into());
        let mut output = self;
        let output_pixels = output.pixels_mut();
        for index in 0..output_pixels.len() {
            output_pixels[index] = alpha_array[output_pixels[index] as usize];
        }
        output
<<<<<<< HEAD
=======
    }
}

impl Mul<ComparableColor> for AlphaChannel {
    type Output = Pixmap;

    fn mul(self, rhs: ComparableColor) -> Self::Output {
        paint(&self, &rhs)
>>>>>>> e2d9a496
    }
}

#[cached(sync_writes = true)]
fn create_paint_array(color: ComparableColor) -> [PremultipliedColorU8; 256] {
    return (0u16..256u16)
        .map (|alpha| {
            let alpha_fraction = f32::from(alpha) / 255.0;
            let color_with_alpha: PremultipliedColorU8 = (color * alpha_fraction).into();
            color_with_alpha
        })
        .collect::<Vec<PremultipliedColorU8>>().try_into().unwrap();
}

/// Applies the given [color] to the given [input](alpha channel).
#[instrument]
<<<<<<< HEAD
pub fn paint<'a>(input: &AlphaChannel, color: &ComparableColor) -> MaybeFromPool<'a, Pixmap> {
    let paint_array = create_paint_array(*color);
    let input_pixels = input.pixels();
    let mut output = allocate_pixmap(input.width, input.height);
=======
pub fn paint(input: &AlphaChannel, color: &ComparableColor) -> Pixmap {
    let paint_array = create_paint_array(*color);
    let input_pixels = input.pixels();
    let mut output = Pixmap::new(input.width, input.height).unwrap();
>>>>>>> e2d9a496
    let output_pixels = output.pixels_mut();
    output_pixels.copy_from_slice(&(input_pixels.iter()
        .map(|input_pixel| {
            paint_array[usize::from(*input_pixel)]
        }).collect::<Vec<PremultipliedColorU8>>()[..]));
    output
}

#[cfg(test)]
pub mod tests {
    use tiny_skia::{ColorU8, FillRule, Paint};
    use tiny_skia_path::{PathBuilder, Transform};

    use super::*;

    #[test]
    fn test_alpha_channel() {
        let side_length = 128;
        let mut pixmap = NotFromPool(Pixmap::new(side_length, side_length).unwrap());
        let circle = PathBuilder::from_circle(64.0, 64.0, 50.0).unwrap();
        pixmap.deref_mut().fill_path(&circle, &Paint::default(),
                         FillRule::EvenOdd, Transform::default(), None);
        let alpha_channel = to_alpha_channel(&pixmap).try_into_alpha_channel().unwrap();
        let pixmap_pixels = pixmap.deref().pixels();
        let alpha_pixels = alpha_channel.pixels();
        for index in 0usize..((side_length * side_length) as usize) {
            assert_eq!(alpha_pixels[index], pixmap_pixels[index].alpha());
        }
    }

    #[test]
    fn test_paint() {
        let side_length = 128;
        let mut pixmap = NotFromPool(Pixmap::new(side_length, side_length).unwrap());
        let circle = PathBuilder::from_circle(64.0, 64.0, 50.0).unwrap();
        pixmap.deref_mut().fill_path(&circle, &Paint::default(),
                         FillRule::EvenOdd, Transform::default(), None);
        let alpha_channel = to_alpha_channel(&pixmap)
            .try_into_alpha_channel().unwrap().deref().to_owned();
        let repainted_alpha: u8 = 0xcf;
        let red = ColorU8::from_rgba(0xff, 0, 0, repainted_alpha);
        let repainted_pixels= paint(&alpha_channel, &ComparableColor::from(red))
            .try_into_pixmap().unwrap().deref().pixels().to_owned();
        let pixmap_pixels = pixmap.pixels();
        for index in 0usize..((side_length * side_length) as usize) {
            let expected_alpha: u8 = (u16::from(repainted_alpha)
                * u16::from(pixmap_pixels[index].alpha()) / 0xff) as u8;
            assert_eq!(repainted_pixels[index].alpha(), expected_alpha);
            if expected_alpha > 0 {
                assert_eq!(repainted_pixels[index].red(), expected_alpha); // premultiplied
                assert_eq!(repainted_pixels[index].green(), 0);
                assert_eq!(repainted_pixels[index].blue(), 0);
            }
        }
    }
}<|MERGE_RESOLUTION|>--- conflicted
+++ resolved
@@ -42,7 +42,6 @@
     }
 }
 
-<<<<<<< HEAD
 lazy_static!{
     static ref ALPHA_CHANNEL_POOL: Arc<LinearObjectPool<AlphaChannel>> = Arc::new(LinearObjectPool::new(
         || AlphaChannel::new(*TILE_SIZE, *TILE_SIZE),
@@ -55,19 +54,6 @@
         let mut clone = allocate_alpha_channel(self.width, self.height);
         self.deref().clone_into(clone.deref_mut());
         clone
-=======
-impl From<&Pixmap> for AlphaChannel {
-    fn from(value: &Pixmap) -> Self {
-        let pixels =
-            value.pixels().iter()
-                .map(|pixel| pixel.alpha())
-                .collect::<Vec<u8>>();
-        AlphaChannel {
-            width: value.width(),
-            height: value.height(),
-            pixels
-        }
->>>>>>> e2d9a496
     }
 }
 
@@ -75,7 +61,6 @@
     static ref ALPHA_PHANTOM: PhantomData<AlphaChannel> = PhantomData::default();
 }
 #[instrument]
-<<<<<<< HEAD
 pub fn to_alpha_channel<'a>(pixmap: &MaybeFromPool<Pixmap>) -> MaybeFromPool<'a, AlphaChannel> {
     let width = pixmap.width();
     let height = pixmap.height();
@@ -96,11 +81,6 @@
     } else {
         NotFromPool(AlphaChannel::new(width, height))
     }
-=======
-pub fn to_alpha_channel(pixmap: &Pixmap) -> TaskResult {
-    let alpha = AlphaChannel::from(pixmap);
-    TaskResult::AlphaChannel {value: Arc::new(alpha)}
->>>>>>> e2d9a496
 }
 
 impl Mul<f32> for AlphaChannel {
@@ -114,17 +94,14 @@
             output_pixels[index] = alpha_array[output_pixels[index] as usize];
         }
         output
-<<<<<<< HEAD
-=======
     }
 }
 
 impl Mul<ComparableColor> for AlphaChannel {
-    type Output = Pixmap;
+    type Output = TaskResult;
 
     fn mul(self, rhs: ComparableColor) -> Self::Output {
-        paint(&self, &rhs)
->>>>>>> e2d9a496
+        return paint(&self, &rhs);
     }
 }
 
@@ -141,17 +118,10 @@
 
 /// Applies the given [color] to the given [input](alpha channel).
 #[instrument]
-<<<<<<< HEAD
 pub fn paint<'a>(input: &AlphaChannel, color: &ComparableColor) -> MaybeFromPool<'a, Pixmap> {
     let paint_array = create_paint_array(*color);
     let input_pixels = input.pixels();
     let mut output = allocate_pixmap(input.width, input.height);
-=======
-pub fn paint(input: &AlphaChannel, color: &ComparableColor) -> Pixmap {
-    let paint_array = create_paint_array(*color);
-    let input_pixels = input.pixels();
-    let mut output = Pixmap::new(input.width, input.height).unwrap();
->>>>>>> e2d9a496
     let output_pixels = output.pixels_mut();
     output_pixels.copy_from_slice(&(input_pixels.iter()
         .map(|input_pixel| {
