[package]
name = "ochd"
version = "0.1.0"
edition = "2021"

[profile.release]
lto = true
codegen-units = 1

# See more keys and their definitions at https://doc.rust-lang.org/cargo/reference/manifest.html

[dependencies]
resvg = "0.40.0"
anyhow = "1.0.81"
once_cell = "1.19.0"
const_format = {version = "0.2.32", features = ["fmt", "rust_1_64"]}
<<<<<<< HEAD
tokio = { version = "1.36", features = ["rt-multi-thread", "rt", "macros"] }
=======
tokio = { version = "1.36", features = ["rt-multi-thread", "rt", "macros", "time", "tracing"] }
>>>>>>> 9342e3f3
tokio-macros = "2.2.0"
simple-logging = "2.0.2"
log = "0.4.21"
itertools = "0.12.1"
replace_with = "0.1.7"
lockfree-object-pool = "0.1.5"
png = "0.17.13"
include_dir = "0.7.3"
tikv-jemallocator = "0.5.4"
zip_next = {version = "0.11.0", default-features = false, features = ["deflate-zlib-ng", "deflate-zopfli"]}
oxipng = {version = "9.0.0", default-features = false, features = ["zopfli"]}
bitstream-io = "2.2.0"
palette = "0.7.5"
bytemuck = {version = "1.15.0", features = ["derive"]}
futures-util = "0.3.30"
parking_lot = "0.12.1"<|MERGE_RESOLUTION|>--- conflicted
+++ resolved
@@ -14,11 +14,7 @@
 anyhow = "1.0.81"
 once_cell = "1.19.0"
 const_format = {version = "0.2.32", features = ["fmt", "rust_1_64"]}
-<<<<<<< HEAD
-tokio = { version = "1.36", features = ["rt-multi-thread", "rt", "macros"] }
-=======
 tokio = { version = "1.36", features = ["rt-multi-thread", "rt", "macros", "time", "tracing"] }
->>>>>>> 9342e3f3
 tokio-macros = "2.2.0"
 simple-logging = "2.0.2"
 log = "0.4.21"
