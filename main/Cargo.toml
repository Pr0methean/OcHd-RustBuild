[package]
name = "ochd"
version = "0.1.0"
edition = "2021"

# See more keys and their definitions at https://doc.rust-lang.org/cargo/reference/manifest.html

[dependencies]
resvg = "0.34.1"
anyhow = "1.0.71"
cached = "0.43.0"
ordered-float = "3.7.0"
lazy_static = "1.4.0"
const_format = {version = "0.2.31", features = ["fmt", "rust_1_64"]}
rayon = "1.7.0"
simple-logging = "2.0.2"
log = "0.4.18"
itertools = "0.10.5"
replace_with = "0.1.7"
lockfree-object-pool = "0.1.4"
png = "0.17.8"
include_dir = "0.7.3"
tikv-jemallocator = "0.5.0"
zip_next = {version = "0.10.0", default-features = false, features = ["deflate-zlib-ng", "deflate-zopfli"]}
oxipng = {git = "https://github.com/shssoichiro/oxipng.git", default-features = false, features = ["zopfli"]}
bitstream-io = "1.6.0"
<<<<<<< HEAD
num_cpus = "1.15.0"
=======
palette = "0.7.2"
>>>>>>> 4440ca18

[dev-dependencies]
tiny-skia-path = "0.10.0"<|MERGE_RESOLUTION|>--- conflicted
+++ resolved
@@ -24,11 +24,8 @@
 zip_next = {version = "0.10.0", default-features = false, features = ["deflate-zlib-ng", "deflate-zopfli"]}
 oxipng = {git = "https://github.com/shssoichiro/oxipng.git", default-features = false, features = ["zopfli"]}
 bitstream-io = "1.6.0"
-<<<<<<< HEAD
 num_cpus = "1.15.0"
-=======
 palette = "0.7.2"
->>>>>>> 4440ca18
 
 [dev-dependencies]
 tiny-skia-path = "0.10.0"