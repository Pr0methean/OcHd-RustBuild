[package]
name = "ochd"
version = "0.1.0"
edition = "2021"

# See more keys and their definitions at https://doc.rust-lang.org/cargo/reference/manifest.html

[dependencies]
tiny-skia = "0.8.3"
tiny-skia-path = "0.8.3"
resvg = "0.31.0"
fn_graph = { version = "0.8.2", features = ["fn_meta", "resman"] }
resman = { version = "0.16.1", features = ["fn_res", "fn_meta"] }
fn_meta = "0.7.3"
smallvec = "1.10.0"
usvg = "0.31.0"
anyhow = "1.0"
cached = "0.43.0"
ordered-float = "3.6.0"
lazy_static = "1.4.0"
const_format = {version = "0.2.30", features = ["fmt", "rust_1_64"]}
rayon = "1.7.0"
petgraph = "0.6.3"
logging-allocator = "0.1.1"
simple-logging = "2.0.2"
log = "0.4.17"
tracing = {version = "0.1.37", features = ["attributes"]}
itertools = "0.10.5"
replace_with = "0.1.7"
once_cell = "1.17.1"
lockfree-object-pool = "0.1.4"
png = "0.17.8"
pathdiff = "0.2.1"
tokio = {version = "1.27.0", features = ["rt-multi-thread", "macros"]}
futures = "0.3.28"
tikv-jemallocator = "0.5.0"
<<<<<<< HEAD
zip = {version = "0.6.4", features = ["bzip2"]}
=======
zip = {version = "0.6.4", features = ["bzip2"]}
num_cpus = "1.15.0"
>>>>>>> 8de79927
<|MERGE_RESOLUTION|>--- conflicted
+++ resolved
@@ -34,9 +34,5 @@
 tokio = {version = "1.27.0", features = ["rt-multi-thread", "macros"]}
 futures = "0.3.28"
 tikv-jemallocator = "0.5.0"
-<<<<<<< HEAD
 zip = {version = "0.6.4", features = ["bzip2"]}
-=======
-zip = {version = "0.6.4", features = ["bzip2"]}
-num_cpus = "1.15.0"
->>>>>>> 8de79927
+num_cpus = "1.15.0"